//===--- TokenKinds.def - C Family Token Kind Database ----------*- C++ -*-===//
//
//                     The LLVM Compiler Infrastructure
//
// This file is distributed under the University of Illinois Open Source
// License. See LICENSE.TXT for details.
//
//===----------------------------------------------------------------------===//
//
// This file defines the TokenKind database.  This includes normal tokens like
// tok::ampamp (corresponding to the && token) as well as keywords for various
// languages.  Users of this file must optionally #define the TOK, KEYWORD,
// CXX11_KEYWORD, CONCEPTS_KEYWORD, ALIAS, or PPKEYWORD macros to make use of
// this file.
//
//===----------------------------------------------------------------------===//

#ifndef TOK
#define TOK(X)
#endif
#ifndef PUNCTUATOR
#define PUNCTUATOR(X,Y) TOK(X)
#endif
#ifndef KEYWORD
#define KEYWORD(X,Y) TOK(kw_ ## X)
#endif
#ifndef CXX11_KEYWORD
#define CXX11_KEYWORD(X,Y) KEYWORD(X,KEYCXX11|(Y))
#endif
#ifndef CXX2A_KEYWORD
#define CXX2A_KEYWORD(X,Y) KEYWORD(X,KEYCXX2A|(Y))
#endif
#ifndef CONCEPTS_KEYWORD
#define CONCEPTS_KEYWORD(X) CXX2A_KEYWORD(X,KEYCONCEPTS)
#endif
#ifndef MODULES_KEYWORD
#define MODULES_KEYWORD(X) KEYWORD(X,KEYMODULES)
#endif
#ifndef TYPE_TRAIT
#define TYPE_TRAIT(N,I,K) KEYWORD(I,K)
#endif
#ifndef TYPE_TRAIT_1
#define TYPE_TRAIT_1(I,E,K) TYPE_TRAIT(1,I,K)
#endif
#ifndef TYPE_TRAIT_2
#define TYPE_TRAIT_2(I,E,K) TYPE_TRAIT(2,I,K)
#endif
#ifndef TYPE_TRAIT_N
#define TYPE_TRAIT_N(I,E,K) TYPE_TRAIT(0,I,K)
#endif
#ifndef ALIAS
#define ALIAS(X,Y,Z)
#endif
#ifndef PPKEYWORD
#define PPKEYWORD(X)
#endif
#ifndef CXX_KEYWORD_OPERATOR
#define CXX_KEYWORD_OPERATOR(X,Y)
#endif
#ifndef OBJC_AT_KEYWORD
#define OBJC_AT_KEYWORD(X)
#endif
#ifndef TESTING_KEYWORD
#define TESTING_KEYWORD(X, L) KEYWORD(X, L)
#endif
#ifndef ANNOTATION
#define ANNOTATION(X) TOK(annot_ ## X)
#endif

//===----------------------------------------------------------------------===//
// Preprocessor keywords.
//===----------------------------------------------------------------------===//

// These have meaning after a '#' at the start of a line. These define enums in
// the tok::pp_* namespace.  Note that IdentifierInfo::getPPKeywordID must be
// manually updated if something is added here.
PPKEYWORD(not_keyword)

// C99 6.10.1 - Conditional Inclusion.
PPKEYWORD(if)
PPKEYWORD(ifdef)
PPKEYWORD(ifndef)
PPKEYWORD(elif)
PPKEYWORD(else)
PPKEYWORD(endif)
PPKEYWORD(defined)

// C99 6.10.2 - Source File Inclusion.
PPKEYWORD(include)
PPKEYWORD(__include_macros)

// C99 6.10.3 - Macro Replacement.
PPKEYWORD(define)
PPKEYWORD(undef)

// C99 6.10.4 - Line Control.
PPKEYWORD(line)

// C99 6.10.5 - Error Directive.
PPKEYWORD(error)

// C99 6.10.6 - Pragma Directive.
PPKEYWORD(pragma)

// GNU Extensions.
PPKEYWORD(import)
PPKEYWORD(include_next)
PPKEYWORD(warning)
PPKEYWORD(ident)
PPKEYWORD(sccs)
PPKEYWORD(assert)
PPKEYWORD(unassert)

// Clang extensions
PPKEYWORD(__public_macro)
PPKEYWORD(__private_macro)

//===----------------------------------------------------------------------===//
// Language keywords.
//===----------------------------------------------------------------------===//

// These define members of the tok::* namespace.

TOK(unknown)             // Not a token.
TOK(eof)                 // End of file.
TOK(eod)                 // End of preprocessing directive (end of line inside a
                         // directive).
TOK(code_completion)     // Code completion marker

// C99 6.4.9: Comments.
TOK(comment)             // Comment (only in -E -C[C] mode)

// C99 6.4.2: Identifiers.
TOK(identifier)          // abcde123
TOK(raw_identifier)      // Used only in raw lexing mode.

// C99 6.4.4.1: Integer Constants
// C99 6.4.4.2: Floating Constants
TOK(numeric_constant)    // 0x123

// C99 6.4.4: Character Constants
TOK(char_constant)       // 'a'
TOK(wide_char_constant)  // L'b'

// C++17 Character Constants
TOK(utf8_char_constant)  // u8'a'

// C++11 Character Constants
TOK(utf16_char_constant) // u'a'
TOK(utf32_char_constant) // U'a'

// C99 6.4.5: String Literals.
TOK(string_literal)      // "foo"
TOK(wide_string_literal) // L"foo"
TOK(angle_string_literal)// <foo>

// C++11 String Literals.
TOK(utf8_string_literal) // u8"foo"
TOK(utf16_string_literal)// u"foo"
TOK(utf32_string_literal)// U"foo"

// C99 6.4.6: Punctuators.
PUNCTUATOR(l_square,            "[")
PUNCTUATOR(r_square,            "]")
PUNCTUATOR(l_paren,             "(")
PUNCTUATOR(r_paren,             ")")
PUNCTUATOR(l_brace,             "{")
PUNCTUATOR(r_brace,             "}")
PUNCTUATOR(period,              ".")
PUNCTUATOR(ellipsis,            "...")
PUNCTUATOR(amp,                 "&")
PUNCTUATOR(ampamp,              "&&")
PUNCTUATOR(ampequal,            "&=")
PUNCTUATOR(star,                "*")
PUNCTUATOR(starequal,           "*=")
PUNCTUATOR(plus,                "+")
PUNCTUATOR(plusplus,            "++")
PUNCTUATOR(plusequal,           "+=")
PUNCTUATOR(minus,               "-")
PUNCTUATOR(arrow,               "->")
PUNCTUATOR(minusminus,          "--")
PUNCTUATOR(minusequal,          "-=")
PUNCTUATOR(tilde,               "~")
PUNCTUATOR(exclaim,             "!")
PUNCTUATOR(exclaimequal,        "!=")
PUNCTUATOR(slash,               "/")
PUNCTUATOR(slashequal,          "/=")
PUNCTUATOR(percent,             "%")
PUNCTUATOR(percentequal,        "%=")
PUNCTUATOR(less,                "<")
PUNCTUATOR(lessless,            "<<")
PUNCTUATOR(lessequal,           "<=")
PUNCTUATOR(lesslessequal,       "<<=")
PUNCTUATOR(spaceship,           "<=>")
PUNCTUATOR(greater,             ">")
PUNCTUATOR(greatergreater,      ">>")
PUNCTUATOR(greaterequal,        ">=")
PUNCTUATOR(greatergreaterequal, ">>=")
PUNCTUATOR(caret,               "^")
PUNCTUATOR(caretequal,          "^=")
PUNCTUATOR(pipe,                "|")
PUNCTUATOR(pipepipe,            "||")
PUNCTUATOR(pipeequal,           "|=")
PUNCTUATOR(question,            "?")
PUNCTUATOR(colon,               ":")
PUNCTUATOR(semi,                ";")
PUNCTUATOR(equal,               "=")
PUNCTUATOR(equalequal,          "==")
PUNCTUATOR(comma,               ",")
PUNCTUATOR(hash,                "#")
PUNCTUATOR(hashhash,            "##")
PUNCTUATOR(hashat,              "#@")

// C++ Support
PUNCTUATOR(periodstar,          ".*")
PUNCTUATOR(arrowstar,           "->*")
PUNCTUATOR(coloncolon,          "::")

// Objective C support.
PUNCTUATOR(at,                  "@")

// CUDA support.
PUNCTUATOR(lesslessless,          "<<<")
PUNCTUATOR(greatergreatergreater, ">>>")

// CL support
PUNCTUATOR(caretcaret,            "^^")

// C99 6.4.1: Keywords.  These turn into kw_* tokens.
// Flags allowed:
//   KEYALL   - This is a keyword in all variants of C and C++, or it
//              is a keyword in the implementation namespace that should
//              always be treated as a keyword
//   KEYC99   - This is a keyword introduced to C in C99
//   KEYC11   - This is a keyword introduced to C in C11
//   KEYCXX   - This is a C++ keyword, or a C++-specific keyword in the
//              implementation namespace
//   KEYNOCXX - This is a keyword in every non-C++ dialect.
//   KEYCXX11 - This is a C++ keyword introduced to C++ in C++11
//   KEYCXX2A - This is a C++ keyword introduced to C++ in C++2a
//   KEYCONCEPTS - This is a keyword if the C++ extensions for concepts
//                 are enabled.
//   KEYMODULES - This is a keyword if the C++ extensions for modules
//                are enabled.
//   KEYGNU   - This is a keyword if GNU extensions are enabled
//   KEYMS    - This is a keyword if Microsoft extensions are enabled
//   KEYNOMS18 - This is a keyword that must never be enabled under
//               MSVC <= v18.
//   KEYOPENCLC   - This is a keyword in OpenCL C
//   KEYOPENCLCXX - This is a keyword in OpenCL C++
//   KEYNOOPENCL  - This is a keyword that is not supported in OpenCL C
//                  nor in OpenCL C++.
//   KEYALTIVEC - This is a keyword in AltiVec
//   KEYZVECTOR - This is a keyword for the System z vector extensions,
//                which are heavily based on AltiVec
//   KEYBORLAND - This is a keyword if Borland extensions are enabled
//   KEYCOROUTINES - This is a keyword if support for the C++ coroutines
//                   TS is enabled
//   BOOLSUPPORT - This is a keyword if 'bool' is a built-in type
//   HALFSUPPORT - This is a keyword if 'half' is a built-in type
//   WCHARSUPPORT - This is a keyword if 'wchar_t' is a built-in type
//   CHAR8SUPPORT - This is a keyword if 'char8_t' is a built-in type
//
KEYWORD(auto                        , KEYALL)
KEYWORD(break                       , KEYALL)
KEYWORD(case                        , KEYALL)
KEYWORD(char                        , KEYALL)
KEYWORD(const                       , KEYALL)
KEYWORD(continue                    , KEYALL)
KEYWORD(default                     , KEYALL)
KEYWORD(do                          , KEYALL)
KEYWORD(double                      , KEYALL)
KEYWORD(else                        , KEYALL)
KEYWORD(enum                        , KEYALL)
KEYWORD(extern                      , KEYALL)
KEYWORD(float                       , KEYALL)
KEYWORD(for                         , KEYALL)
KEYWORD(goto                        , KEYALL)
KEYWORD(if                          , KEYALL)
KEYWORD(inline                      , KEYC99|KEYCXX|KEYGNU)
KEYWORD(int                         , KEYALL)
KEYWORD(long                        , KEYALL)
KEYWORD(register                    , KEYALL)
KEYWORD(restrict                    , KEYC99)
KEYWORD(return                      , KEYALL)
KEYWORD(short                       , KEYALL)
KEYWORD(signed                      , KEYALL)
KEYWORD(sizeof                      , KEYALL)
KEYWORD(static                      , KEYALL)
KEYWORD(struct                      , KEYALL)
KEYWORD(switch                      , KEYALL)
KEYWORD(typedef                     , KEYALL)
KEYWORD(union                       , KEYALL)
KEYWORD(unsigned                    , KEYALL)
KEYWORD(void                        , KEYALL)
KEYWORD(volatile                    , KEYALL)
KEYWORD(while                       , KEYALL)
KEYWORD(_Alignas                    , KEYALL)
KEYWORD(_Alignof                    , KEYALL)
KEYWORD(_Atomic                     , KEYALL|KEYNOOPENCL)
KEYWORD(_Bool                       , KEYNOCXX)
KEYWORD(_Complex                    , KEYALL)
KEYWORD(_Generic                    , KEYALL)
KEYWORD(_Imaginary                  , KEYALL)
KEYWORD(_Noreturn                   , KEYALL)
KEYWORD(_Static_assert              , KEYALL)
KEYWORD(_Thread_local               , KEYALL)
KEYWORD(__func__                    , KEYALL)
KEYWORD(__objc_yes                  , KEYALL)
KEYWORD(__objc_no                   , KEYALL)


// C++ 2.11p1: Keywords.
KEYWORD(asm                         , KEYCXX|KEYGNU)
KEYWORD(bool                        , BOOLSUPPORT)
KEYWORD(catch                       , KEYCXX)
KEYWORD(class                       , KEYCXX)
KEYWORD(const_cast                  , KEYCXX)
KEYWORD(delete                      , KEYCXX)
KEYWORD(dynamic_cast                , KEYCXX)
KEYWORD(explicit                    , KEYCXX)
KEYWORD(export                      , KEYCXX)
KEYWORD(false                       , BOOLSUPPORT)
KEYWORD(friend                      , KEYCXX)
KEYWORD(mutable                     , KEYCXX)
KEYWORD(namespace                   , KEYCXX)
KEYWORD(new                         , KEYCXX)
KEYWORD(operator                    , KEYCXX)
KEYWORD(private                     , KEYCXX)
KEYWORD(protected                   , KEYCXX)
KEYWORD(public                      , KEYCXX)
KEYWORD(reinterpret_cast            , KEYCXX)
KEYWORD(static_cast                 , KEYCXX)
KEYWORD(template                    , KEYCXX)
KEYWORD(this                        , KEYCXX)
KEYWORD(throw                       , KEYCXX)
KEYWORD(true                        , BOOLSUPPORT)
KEYWORD(try                         , KEYCXX)
KEYWORD(typename                    , KEYCXX)
KEYWORD(typeid                      , KEYCXX)
KEYWORD(using                       , KEYCXX)
KEYWORD(virtual                     , KEYCXX)
KEYWORD(wchar_t                     , WCHARSUPPORT)

// C++ 2.5p2: Alternative Representations.
CXX_KEYWORD_OPERATOR(and     , ampamp)
CXX_KEYWORD_OPERATOR(and_eq  , ampequal)
CXX_KEYWORD_OPERATOR(bitand  , amp)
CXX_KEYWORD_OPERATOR(bitor   , pipe)
CXX_KEYWORD_OPERATOR(compl   , tilde)
CXX_KEYWORD_OPERATOR(not     , exclaim)
CXX_KEYWORD_OPERATOR(not_eq  , exclaimequal)
CXX_KEYWORD_OPERATOR(or      , pipepipe)
CXX_KEYWORD_OPERATOR(or_eq   , pipeequal)
CXX_KEYWORD_OPERATOR(xor     , caret)
CXX_KEYWORD_OPERATOR(xor_eq  , caretequal)

// C++11 keywords
CXX11_KEYWORD(alignas               , 0)
CXX11_KEYWORD(alignof               , 0)
CXX11_KEYWORD(char16_t              , KEYNOMS18)
CXX11_KEYWORD(char32_t              , KEYNOMS18)
CXX11_KEYWORD(constexpr             , 0)
CXX11_KEYWORD(decltype              , 0)
CXX11_KEYWORD(noexcept              , 0)
CXX11_KEYWORD(nullptr               , 0)
CXX11_KEYWORD(static_assert         , 0)
CXX11_KEYWORD(thread_local          , 0)

// C++2a / concepts TS keywords
CONCEPTS_KEYWORD(concept)
CONCEPTS_KEYWORD(requires)

// C++ coroutines TS keywords
KEYWORD(co_await                    , KEYCOROUTINES)
KEYWORD(co_return                   , KEYCOROUTINES)
KEYWORD(co_yield                    , KEYCOROUTINES)

// C++ modules TS keywords
MODULES_KEYWORD(module)
MODULES_KEYWORD(import)

// C++ char8_t proposal
KEYWORD(char8_t                     , CHAR8SUPPORT)

// C11 Extension
KEYWORD(_Float16                    , KEYALL)

// ISO/IEC JTC1 SC22 WG14 N1169 Extension
KEYWORD(_Accum                      , KEYNOCXX)
KEYWORD(_Fract                      , KEYNOCXX)
KEYWORD(_Sat                        , KEYNOCXX)

// GNU Extensions (in impl-reserved namespace)
KEYWORD(_Decimal32                  , KEYALL)
KEYWORD(_Decimal64                  , KEYALL)
KEYWORD(_Decimal128                 , KEYALL)
KEYWORD(__null                      , KEYCXX)
KEYWORD(__alignof                   , KEYALL)
KEYWORD(__attribute                 , KEYALL)
KEYWORD(__builtin_choose_expr       , KEYALL)
KEYWORD(__builtin_offsetof          , KEYALL)
// __builtin_types_compatible_p is a GNU C extension that we handle like a C++
// type trait.
TYPE_TRAIT_2(__builtin_types_compatible_p, TypeCompatible, KEYNOCXX)
KEYWORD(__builtin_va_arg            , KEYALL)
KEYWORD(__extension__               , KEYALL)
KEYWORD(__float128                  , KEYALL)
KEYWORD(__imag                      , KEYALL)
KEYWORD(__int128                    , KEYALL)
KEYWORD(__label__                   , KEYALL)
KEYWORD(__real                      , KEYALL)
KEYWORD(__thread                    , KEYALL)
KEYWORD(__FUNCTION__                , KEYALL)
KEYWORD(__PRETTY_FUNCTION__         , KEYALL)
KEYWORD(__auto_type                 , KEYALL)

// GNU Extensions (outside impl-reserved namespace)
KEYWORD(typeof                      , KEYGNU)

// MS Extensions
KEYWORD(__FUNCDNAME__               , KEYMS)
KEYWORD(__FUNCSIG__                 , KEYMS)
KEYWORD(L__FUNCTION__               , KEYMS)
KEYWORD(L__FUNCSIG__                , KEYMS)
TYPE_TRAIT_1(__is_interface_class, IsInterfaceClass, KEYMS)
TYPE_TRAIT_1(__is_sealed, IsSealed, KEYMS)

// MSVC12.0 / VS2013 Type Traits
TYPE_TRAIT_1(__is_destructible, IsDestructible, KEYMS)
TYPE_TRAIT_1(__is_trivially_destructible, IsTriviallyDestructible, KEYCXX)
TYPE_TRAIT_1(__is_nothrow_destructible, IsNothrowDestructible, KEYMS)
TYPE_TRAIT_2(__is_nothrow_assignable, IsNothrowAssignable, KEYCXX)
TYPE_TRAIT_N(__is_constructible, IsConstructible, KEYCXX)
TYPE_TRAIT_N(__is_nothrow_constructible, IsNothrowConstructible, KEYCXX)

// MSVC14.0 / VS2015 Type Traits
TYPE_TRAIT_2(__is_assignable, IsAssignable, KEYCXX)

// GNU and MS Type Traits
TYPE_TRAIT_1(__has_nothrow_assign, HasNothrowAssign, KEYCXX)
TYPE_TRAIT_1(__has_nothrow_move_assign, HasNothrowMoveAssign, KEYCXX)
TYPE_TRAIT_1(__has_nothrow_copy, HasNothrowCopy, KEYCXX)
TYPE_TRAIT_1(__has_nothrow_constructor, HasNothrowConstructor, KEYCXX)
TYPE_TRAIT_1(__has_trivial_assign, HasTrivialAssign, KEYCXX)
TYPE_TRAIT_1(__has_trivial_move_assign, HasTrivialMoveAssign, KEYCXX)
TYPE_TRAIT_1(__has_trivial_copy, HasTrivialCopy, KEYCXX)
TYPE_TRAIT_1(__has_trivial_constructor, HasTrivialDefaultConstructor, KEYCXX)
TYPE_TRAIT_1(__has_trivial_move_constructor, HasTrivialMoveConstructor, KEYCXX)
TYPE_TRAIT_1(__has_trivial_destructor, HasTrivialDestructor, KEYCXX)
TYPE_TRAIT_1(__has_virtual_destructor, HasVirtualDestructor, KEYCXX)
TYPE_TRAIT_1(__is_abstract, IsAbstract, KEYCXX)
TYPE_TRAIT_1(__is_aggregate, IsAggregate, KEYCXX)
TYPE_TRAIT_2(__is_base_of, IsBaseOf, KEYCXX)
TYPE_TRAIT_1(__is_class, IsClass, KEYCXX)
TYPE_TRAIT_2(__is_convertible_to, IsConvertibleTo, KEYCXX)
TYPE_TRAIT_1(__is_empty, IsEmpty, KEYCXX)
TYPE_TRAIT_1(__is_enum, IsEnum, KEYCXX)
TYPE_TRAIT_1(__is_final, IsFinal, KEYCXX)
TYPE_TRAIT_1(__is_literal, IsLiteral, KEYCXX)
// Name for GCC 4.6 compatibility - people have already written libraries using
// this name unfortunately.
ALIAS("__is_literal_type", __is_literal, KEYCXX)
TYPE_TRAIT_1(__is_pod, IsPOD, KEYCXX)
TYPE_TRAIT_1(__is_polymorphic, IsPolymorphic, KEYCXX)
TYPE_TRAIT_1(__is_trivial, IsTrivial, KEYCXX)
TYPE_TRAIT_1(__is_union, IsUnion, KEYCXX)
TYPE_TRAIT_1(__has_unique_object_representations,
             HasUniqueObjectRepresentations, KEYCXX)

// Clang-only C++ Type Traits
TYPE_TRAIT_N(__is_trivially_constructible, IsTriviallyConstructible, KEYCXX)
TYPE_TRAIT_1(__is_trivially_copyable, IsTriviallyCopyable, KEYCXX)
TYPE_TRAIT_2(__is_trivially_assignable, IsTriviallyAssignable, KEYCXX)
TYPE_TRAIT_2(__reference_binds_to_temporary, ReferenceBindsToTemporary, KEYCXX)
KEYWORD(__underlying_type           , KEYCXX)

// Embarcadero Expression Traits
KEYWORD(__is_lvalue_expr            , KEYCXX)
KEYWORD(__is_rvalue_expr            , KEYCXX)

// Embarcadero Unary Type Traits
TYPE_TRAIT_1(__is_arithmetic, IsArithmetic, KEYCXX)
TYPE_TRAIT_1(__is_floating_point, IsFloatingPoint, KEYCXX)
TYPE_TRAIT_1(__is_integral, IsIntegral, KEYCXX)
TYPE_TRAIT_1(__is_complete_type, IsCompleteType, KEYCXX)
TYPE_TRAIT_1(__is_void, IsVoid, KEYCXX)
TYPE_TRAIT_1(__is_array, IsArray, KEYCXX)
TYPE_TRAIT_1(__is_function, IsFunction, KEYCXX)
TYPE_TRAIT_1(__is_reference, IsReference, KEYCXX)
TYPE_TRAIT_1(__is_lvalue_reference, IsLvalueReference, KEYCXX)
TYPE_TRAIT_1(__is_rvalue_reference, IsRvalueReference, KEYCXX)
TYPE_TRAIT_1(__is_fundamental, IsFundamental, KEYCXX)
TYPE_TRAIT_1(__is_object, IsObject, KEYCXX)
TYPE_TRAIT_1(__is_scalar, IsScalar, KEYCXX)
TYPE_TRAIT_1(__is_compound, IsCompound, KEYCXX)
TYPE_TRAIT_1(__is_pointer, IsPointer, KEYCXX)
TYPE_TRAIT_1(__is_member_object_pointer, IsMemberObjectPointer, KEYCXX)
TYPE_TRAIT_1(__is_member_function_pointer, IsMemberFunctionPointer, KEYCXX)
TYPE_TRAIT_1(__is_member_pointer, IsMemberPointer, KEYCXX)
TYPE_TRAIT_1(__is_const, IsConst, KEYCXX)
TYPE_TRAIT_1(__is_volatile, IsVolatile, KEYCXX)
TYPE_TRAIT_1(__is_standard_layout, IsStandardLayout, KEYCXX)
TYPE_TRAIT_1(__is_signed, IsSigned, KEYCXX)
TYPE_TRAIT_1(__is_unsigned, IsUnsigned, KEYCXX)

// Embarcadero Binary Type Traits
TYPE_TRAIT_2(__is_same, IsSame, KEYCXX)
TYPE_TRAIT_2(__is_convertible, IsConvertible, KEYCXX)
KEYWORD(__array_rank                , KEYCXX)
KEYWORD(__array_extent              , KEYCXX)

// Apple Extension.
KEYWORD(__private_extern__          , KEYALL)
KEYWORD(__module_private__          , KEYALL)

// Extension that will be enabled for Microsoft, Borland and PS4, but can be
// disabled via '-fno-declspec'.
KEYWORD(__declspec                  , 0)

// Microsoft Extension.
KEYWORD(__cdecl                     , KEYALL)
KEYWORD(__stdcall                   , KEYALL)
KEYWORD(__fastcall                  , KEYALL)
KEYWORD(__thiscall                  , KEYALL)
KEYWORD(__regcall                   , KEYALL)
KEYWORD(__vectorcall                , KEYALL)
KEYWORD(__forceinline               , KEYMS)
KEYWORD(__unaligned                 , KEYMS)
KEYWORD(__super                     , KEYMS)

// OpenCL address space qualifiers
KEYWORD(__global                    , KEYOPENCLC | KEYOPENCLCXX)
KEYWORD(__local                     , KEYOPENCLC | KEYOPENCLCXX)
KEYWORD(__constant                  , KEYOPENCLC | KEYOPENCLCXX)
KEYWORD(__private                   , KEYOPENCLC | KEYOPENCLCXX)
KEYWORD(__generic                   , KEYOPENCLC | KEYOPENCLCXX)
ALIAS("global", __global            , KEYOPENCLC)
ALIAS("local", __local              , KEYOPENCLC)
ALIAS("constant", __constant        , KEYOPENCLC)
ALIAS("private", __private          , KEYOPENCLC)
ALIAS("generic", __generic          , KEYOPENCLC)
// OpenCL function qualifiers
KEYWORD(__kernel                    , KEYOPENCLC | KEYOPENCLCXX)
ALIAS("kernel", __kernel            , KEYOPENCLC | KEYOPENCLCXX)
// OpenCL access qualifiers
KEYWORD(__read_only                 , KEYOPENCLC | KEYOPENCLCXX)
KEYWORD(__write_only                , KEYOPENCLC | KEYOPENCLCXX)
KEYWORD(__read_write                , KEYOPENCLC | KEYOPENCLCXX)
ALIAS("read_only", __read_only      , KEYOPENCLC | KEYOPENCLCXX)
ALIAS("write_only", __write_only    , KEYOPENCLC | KEYOPENCLCXX)
ALIAS("read_write", __read_write    , KEYOPENCLC | KEYOPENCLCXX)
// OpenCL builtins
KEYWORD(__builtin_astype            , KEYOPENCLC)
KEYWORD(vec_step                    , KEYOPENCLC | KEYALTIVEC | KEYZVECTOR)
#define GENERIC_IMAGE_TYPE(ImgType, Id) KEYWORD(ImgType##_t, KEYOPENCLC)
#include "clang/Basic/OpenCLImageTypes.def"

// OpenMP Type Traits
KEYWORD(__builtin_omp_required_simd_align, KEYALL)

KEYWORD(pipe                        , KEYOPENCLC)

// Borland Extensions.
KEYWORD(__pascal                    , KEYALL)

// Altivec Extension.
KEYWORD(__vector                    , KEYALTIVEC|KEYZVECTOR)
KEYWORD(__pixel                     , KEYALTIVEC)
KEYWORD(__bool                      , KEYALTIVEC|KEYZVECTOR)

// ARM NEON extensions.
ALIAS("__fp16", half                , KEYALL)

// OpenCL Extension.
KEYWORD(half                        , HALFSUPPORT)

// Objective-C ARC keywords.
KEYWORD(__bridge                     , KEYOBJC)
KEYWORD(__bridge_transfer            , KEYOBJC)
KEYWORD(__bridge_retained            , KEYOBJC)
KEYWORD(__bridge_retain              , KEYOBJC)

// Objective-C keywords.
KEYWORD(__covariant                  , KEYOBJC)
KEYWORD(__contravariant              , KEYOBJC)
KEYWORD(__kindof                     , KEYOBJC)

// Alternate spelling for various tokens.  There are GCC extensions in all
// languages, but should not be disabled in strict conformance mode.
ALIAS("__alignof__"  , __alignof  , KEYALL)
ALIAS("__asm"        , asm        , KEYALL)
ALIAS("__asm__"      , asm        , KEYALL)
ALIAS("__attribute__", __attribute, KEYALL)
ALIAS("__complex"    , _Complex   , KEYALL)
ALIAS("__complex__"  , _Complex   , KEYALL)
ALIAS("__const"      , const      , KEYALL)
ALIAS("__const__"    , const      , KEYALL)
ALIAS("__decltype"   , decltype   , KEYCXX)
ALIAS("__imag__"     , __imag     , KEYALL)
ALIAS("__inline"     , inline     , KEYALL)
ALIAS("__inline__"   , inline     , KEYALL)
ALIAS("__nullptr"    , nullptr    , KEYCXX)
ALIAS("__real__"     , __real     , KEYALL)
ALIAS("__restrict"   , restrict   , KEYALL)
ALIAS("__restrict__" , restrict   , KEYALL)
ALIAS("__signed"     , signed     , KEYALL)
ALIAS("__signed__"   , signed     , KEYALL)
ALIAS("__typeof"     , typeof     , KEYALL)
ALIAS("__typeof__"   , typeof     , KEYALL)
ALIAS("__volatile"   , volatile   , KEYALL)
ALIAS("__volatile__" , volatile   , KEYALL)

// Type nullability.
KEYWORD(_Nonnull                 , KEYALL)
KEYWORD(_Nullable                , KEYALL)
KEYWORD(_Null_unspecified        , KEYALL)

// Microsoft extensions which should be disabled in strict conformance mode
KEYWORD(__ptr64                       , KEYMS)
KEYWORD(__ptr32                       , KEYMS)
KEYWORD(__sptr                        , KEYMS)
KEYWORD(__uptr                        , KEYMS)
KEYWORD(__w64                         , KEYMS)
KEYWORD(__uuidof                      , KEYMS | KEYBORLAND)
KEYWORD(__try                         , KEYMS | KEYBORLAND)
KEYWORD(__finally                     , KEYMS | KEYBORLAND)
KEYWORD(__leave                       , KEYMS | KEYBORLAND)
KEYWORD(__int64                       , KEYMS)
KEYWORD(__if_exists                   , KEYMS)
KEYWORD(__if_not_exists               , KEYMS)
KEYWORD(__single_inheritance          , KEYMS)
KEYWORD(__multiple_inheritance        , KEYMS)
KEYWORD(__virtual_inheritance         , KEYMS)
KEYWORD(__interface                   , KEYMS)
ALIAS("__int8"           , char       , KEYMS)
ALIAS("_int8"            , char       , KEYMS)
ALIAS("__int16"          , short      , KEYMS)
ALIAS("_int16"           , short      , KEYMS)
ALIAS("__int32"          , int        , KEYMS)
ALIAS("_int32"           , int        , KEYMS)
ALIAS("_int64"           , __int64    , KEYMS)
ALIAS("__wchar_t"        , wchar_t    , KEYMS)
ALIAS("_asm"             , asm        , KEYMS)
ALIAS("_alignof"         , __alignof  , KEYMS)
ALIAS("__builtin_alignof", __alignof  , KEYMS)
ALIAS("_cdecl"           , __cdecl    , KEYMS | KEYBORLAND)
ALIAS("_fastcall"        , __fastcall , KEYMS | KEYBORLAND)
ALIAS("_stdcall"         , __stdcall  , KEYMS | KEYBORLAND)
ALIAS("_thiscall"        , __thiscall , KEYMS)
ALIAS("_vectorcall"      , __vectorcall, KEYMS)
ALIAS("_uuidof"          , __uuidof   , KEYMS | KEYBORLAND)
ALIAS("_inline"          , inline     , KEYMS)
ALIAS("_declspec"        , __declspec , KEYMS)

// Checked C Extension
KEYWORD(_Array_ptr                 , KEYCHECKEDC)
KEYWORD(_Nt_array_ptr              , KEYCHECKEDC)
KEYWORD(_Ptr                       , KEYCHECKEDC)
KEYWORD(_Where                     , KEYCHECKEDC)
KEYWORD(_Checked                   , KEYCHECKEDC)
KEYWORD(_Nt_checked                , KEYCHECKEDC)
KEYWORD(_Unchecked                 , KEYCHECKEDC)
KEYWORD(_Assume_bounds_cast        , KEYCHECKEDC)
KEYWORD(_Dynamic_bounds_cast       , KEYCHECKEDC)
KEYWORD(_For_any                   , KEYCHECKEDC)
KEYWORD(_Itype_for_any             , KEYCHECKEDC)
KEYWORD(_Current_expr_value        , KEYCHECKEDC)
KEYWORD(_Return_value              , KEYCHECKEDC)
KEYWORD(_Bounds_only               , KEYCHECKEDC)
<<<<<<< HEAD
KEYWORD(_Opaque                    , KEYCHECKEDC)
KEYWORD(_Reveal                    , KEYCHECKEDC)
=======
KEYWORD(_Exists                    , KEYCHECKEDC)
KEYWORD(_Pack                      , KEYCHECKEDC)
KEYWORD(_Unpack                    , KEYCHECKEDC)
>>>>>>> da2b5426

// Borland Extensions which should be disabled in strict conformance mode.
ALIAS("_pascal"      , __pascal   , KEYBORLAND)

// Clang Extensions.
KEYWORD(__builtin_convertvector   , KEYALL)
ALIAS("__char16_t"   , char16_t   , KEYCXX)
ALIAS("__char32_t"   , char32_t   , KEYCXX)

KEYWORD(__builtin_available       , KEYALL)

// Clang-specific keywords enabled only in testing.
TESTING_KEYWORD(__unknown_anytype , KEYALL)


//===----------------------------------------------------------------------===//
// Objective-C @-preceded keywords.
//===----------------------------------------------------------------------===//

// These have meaning after an '@' in Objective-C mode. These define enums in
// the tok::objc_* namespace.

OBJC_AT_KEYWORD(not_keyword)
OBJC_AT_KEYWORD(class)
OBJC_AT_KEYWORD(compatibility_alias)
OBJC_AT_KEYWORD(defs)
OBJC_AT_KEYWORD(encode)
OBJC_AT_KEYWORD(end)
OBJC_AT_KEYWORD(implementation)
OBJC_AT_KEYWORD(interface)
OBJC_AT_KEYWORD(private)
OBJC_AT_KEYWORD(protected)
OBJC_AT_KEYWORD(protocol)
OBJC_AT_KEYWORD(public)
OBJC_AT_KEYWORD(selector)
OBJC_AT_KEYWORD(throw)
OBJC_AT_KEYWORD(try)
OBJC_AT_KEYWORD(catch)
OBJC_AT_KEYWORD(finally)
OBJC_AT_KEYWORD(synchronized)
OBJC_AT_KEYWORD(autoreleasepool)

OBJC_AT_KEYWORD(property)
OBJC_AT_KEYWORD(package)
OBJC_AT_KEYWORD(required)
OBJC_AT_KEYWORD(optional)
OBJC_AT_KEYWORD(synthesize)
OBJC_AT_KEYWORD(dynamic)
OBJC_AT_KEYWORD(import)
OBJC_AT_KEYWORD(available)

// TODO: What to do about context-sensitive keywords like:
//       bycopy/byref/in/inout/oneway/out?

ANNOTATION(cxxscope)     // annotation for a C++ scope spec, e.g. "::foo::bar::"
ANNOTATION(typename)     // annotation for a C typedef name, a C++ (possibly
                         // qualified) typename, e.g. "foo::MyClass", or
                         // template-id that names a type ("std::vector<int>")
ANNOTATION(template_id)  // annotation for a C++ template-id that names a
                         // function template specialization (not a type),
                         // e.g., "std::swap<int>"
ANNOTATION(primary_expr) // annotation for a primary expression
ANNOTATION(decltype)     // annotation for a decltype expression,
                         // e.g., "decltype(foo.bar())"

// Annotation for #pragma unused(...)
// For each argument inside the parentheses the pragma handler will produce
// one 'pragma_unused' annotation token followed by the argument token.
ANNOTATION(pragma_unused)

// Annotation for #pragma GCC visibility...
// The lexer produces these so that they only take effect when the parser
// handles them.
ANNOTATION(pragma_vis)

// Annotation for #pragma pack...
// The lexer produces these so that they only take effect when the parser
// handles them.
ANNOTATION(pragma_pack)

// Annotation for #pragma clang __debug parser_crash...
// The lexer produces these so that they only take effect when the parser
// handles them.
ANNOTATION(pragma_parser_crash)

// Annotation for #pragma clang __debug captured...
// The lexer produces these so that they only take effect when the parser
// handles them.
ANNOTATION(pragma_captured)

// Annotation for #pragma clang __debug dump...
// The lexer produces these so that the parser and semantic analysis can
// look up and dump the operand.
ANNOTATION(pragma_dump)

// Annotation for #pragma ms_struct...
// The lexer produces these so that they only take effect when the parser
// handles them.
ANNOTATION(pragma_msstruct)

// Annotation for #pragma align...
// The lexer produces these so that they only take effect when the parser
// handles them.
ANNOTATION(pragma_align)

// Annotation for #pragma weak id
// The lexer produces these so that they only take effect when the parser
// handles them.
ANNOTATION(pragma_weak)

// Annotation for #pragma weak id = id
// The lexer produces these so that they only take effect when the parser
// handles them.
ANNOTATION(pragma_weakalias)

// Annotation for #pragma redefine_extname...
// The lexer produces these so that they only take effect when the parser
// handles them.
ANNOTATION(pragma_redefine_extname)

// Annotation for #pragma STDC FP_CONTRACT...
// The lexer produces these so that they only take effect when the parser
// handles them.
ANNOTATION(pragma_fp_contract)

// Annotation for #pragma STDC FENV_ACCESS
// The lexer produces these so that they only take effect when the parser
// handles them.
ANNOTATION(pragma_fenv_access)

// Annotation for #pragma pointers_to_members...
// The lexer produces these so that they only take effect when the parser
// handles them.
ANNOTATION(pragma_ms_pointers_to_members)

// Annotation for #pragma vtordisp...
// The lexer produces these so that they only take effect when the parser
// handles them.
ANNOTATION(pragma_ms_vtordisp)

// Annotation for all microsoft #pragmas...
// The lexer produces these so that they only take effect when the parser
// handles them.
ANNOTATION(pragma_ms_pragma)

// Annotation for #pragma OPENCL EXTENSION...
// The lexer produces these so that they only take effect when the parser
// handles them.
ANNOTATION(pragma_opencl_extension)

// Annotations for OpenMP pragma directives - #pragma omp ...
// The lexer produces these so that they only take effect when the parser
// handles #pragma omp ... directives.
ANNOTATION(pragma_openmp)
ANNOTATION(pragma_openmp_end)

// Annotations for loop pragma directives #pragma clang loop ...
// The lexer produces these so that they only take effect when the parser
// handles #pragma loop ... directives.
ANNOTATION(pragma_loop_hint)

ANNOTATION(pragma_fp)

// Annotation for the attribute pragma directives - #pragma clang attribute ...
ANNOTATION(pragma_attribute)

// Annotations for CHECKED_SCOPE pragma directives for checkedc
// The lexer produces these so that they only take effect when the parser
// handles #pragma CHECKED_SCOPE ... directives.
ANNOTATION(pragma_checked_scope)

// Annotations for module import translated from #include etc.
ANNOTATION(module_include)
ANNOTATION(module_begin)
ANNOTATION(module_end)

#undef ANNOTATION
#undef TESTING_KEYWORD
#undef OBJC_AT_KEYWORD
#undef CXX_KEYWORD_OPERATOR
#undef PPKEYWORD
#undef ALIAS
#undef TYPE_TRAIT_N
#undef TYPE_TRAIT_2
#undef TYPE_TRAIT_1
#undef TYPE_TRAIT
#undef CONCEPTS_KEYWORD
#undef CXX2A_KEYWORD
#undef CXX11_KEYWORD
#undef KEYWORD
#undef PUNCTUATOR
#undef TOK<|MERGE_RESOLUTION|>--- conflicted
+++ resolved
@@ -668,14 +668,11 @@
 KEYWORD(_Current_expr_value        , KEYCHECKEDC)
 KEYWORD(_Return_value              , KEYCHECKEDC)
 KEYWORD(_Bounds_only               , KEYCHECKEDC)
-<<<<<<< HEAD
-KEYWORD(_Opaque                    , KEYCHECKEDC)
-KEYWORD(_Reveal                    , KEYCHECKEDC)
-=======
 KEYWORD(_Exists                    , KEYCHECKEDC)
 KEYWORD(_Pack                      , KEYCHECKEDC)
 KEYWORD(_Unpack                    , KEYCHECKEDC)
->>>>>>> da2b5426
+KEYWORD(_Opaque                    , KEYCHECKEDC)
+KEYWORD(_Reveal                    , KEYCHECKEDC)
 
 // Borland Extensions which should be disabled in strict conformance mode.
 ALIAS("_pascal"      , __pascal   , KEYBORLAND)
