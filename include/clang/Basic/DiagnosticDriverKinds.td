//==--- DiagnosticDriverKinds.td - libdriver diagnostics ------------------===//
//
//                     The LLVM Compiler Infrastructure
//
// This file is distributed under the University of Illinois Open Source
// License. See LICENSE.TXT for details.
//
//===----------------------------------------------------------------------===//

let Component = "Driver" in {

def err_drv_no_such_file : Error<"no such file or directory: '%0'">;
def err_drv_unsupported_opt : Error<"unsupported option '%0'">;
def err_drv_unsupported_opt_for_target : Error<
  "unsupported option '%0' for target '%1'">;
def err_drv_unsupported_option_argument : Error<
  "unsupported argument '%1' to option '%0'">;
def err_drv_unknown_stdin_type : Error<
  "-E or -x required when input is from standard input">;
def err_drv_unknown_stdin_type_clang_cl : Error<
  "use /Tc or /Tp to set input type for standard input">;
def err_drv_unknown_language : Error<"language not recognized: '%0'">;
def err_drv_invalid_arch_name : Error<
  "invalid arch name '%0'">;
def err_drv_cuda_bad_gpu_arch : Error<"Unsupported CUDA gpu architecture: %0">;
def err_drv_no_cuda_installation : Error<
  "cannot find CUDA installation.  Provide its path via --cuda-path, or pass "
  "-nocudainc to build without CUDA includes.">;
def err_drv_no_cuda_libdevice : Error<
  "cannot find libdevice for %0. Provide path to different CUDA installation "
  "via --cuda-path, or pass -nocudalib to build without linking with libdevice.">;
def err_drv_cuda_version_unsupported : Error<
  "GPU arch %0 is supported by CUDA versions between %1 and %2 (inclusive), "
  "but installation at %3 is %4.  Use --cuda-path to specify a different CUDA "
  "install, pass a different GPU arch with --cuda-gpu-arch, or pass "
  "--no-cuda-version-check.">;
def err_drv_cuda_nvptx_host : Error<"unsupported use of NVPTX for host compilation.">;
def err_drv_invalid_thread_model_for_target : Error<
  "invalid thread model '%0' in '%1' for this target">;
def err_drv_invalid_linker_name : Error<
  "invalid linker name in argument '%0'">;
def err_drv_invalid_pgo_instrumentor : Error<
  "invalid PGO instrumentor in argument '%0'">;
def err_drv_invalid_rtlib_name : Error<
  "invalid runtime library name in argument '%0'">;
def err_drv_unsupported_rtlib_for_platform : Error<
  "unsupported runtime library '%0' for platform '%1'">;
def err_drv_invalid_stdlib_name : Error<
  "invalid library name in argument '%0'">;
def err_drv_invalid_output_with_multiple_archs : Error<
  "cannot use '%0' output with multiple -arch options">;
def err_drv_no_input_files : Error<"no input files">;
def err_drv_use_of_Z_option : Error<
  "unsupported use of internal gcc -Z option '%0'">;
def err_drv_output_argument_with_multiple_files : Error<
  "cannot specify -o when generating multiple output files">;
def err_drv_out_file_argument_with_multiple_sources : Error<
  "cannot specify '%0%1' when compiling multiple source files">;
def err_no_external_assembler : Error<
  "there is no external assembler that can be used on this platform">;
def err_drv_unable_to_remove_file : Error<
  "unable to remove file: %0">;
def err_drv_command_failure : Error<
  "unable to execute command: %0">;
def err_drv_invalid_darwin_version : Error<
  "invalid Darwin version number: %0">;
def err_drv_missing_argument : Error<
  "argument to '%0' is missing (expected %1 value%s1)">;
def err_drv_invalid_Xarch_argument_with_args : Error<
  "invalid Xarch argument: '%0', options requiring arguments are unsupported">;
def err_drv_invalid_Xarch_argument_isdriver : Error<
  "invalid Xarch argument: '%0', cannot change driver behavior inside Xarch argument">;
def err_drv_Xopenmp_target_missing_triple : Error<
  "cannot deduce implicit triple value for -Xopenmp-target, specify triple using -Xopenmp-target=<triple>">;
def err_drv_invalid_Xopenmp_target_with_args : Error<
  "invalid -Xopenmp-target argument: '%0', options requiring arguments are unsupported">;
def err_drv_argument_only_allowed_with : Error<
  "invalid argument '%0' only allowed with '%1'">;
def err_drv_argument_not_allowed_with : Error<
  "invalid argument '%0' not allowed with '%1'">;
def err_drv_invalid_version_number : Error<
  "invalid version number in '%0'">;
def err_drv_no_linker_llvm_support : Error<
  "'%0': unable to pass LLVM bit-code files to linker">;
def err_drv_no_ast_support : Error<
  "'%0': unable to use AST files with this tool">;
def err_drv_no_module_support : Error<
  "'%0': unable to use module files with this tool">;
def err_drv_clang_unsupported : Error<
  "the clang compiler does not support '%0'">;
def err_drv_clang_unsupported_opt_cxx_darwin_i386 : Error<
  "the clang compiler does not support '%0' for C++ on Darwin/i386">;
def err_drv_clang_unsupported_opt_faltivec : Error<
  "the clang compiler does not support '%0', %1">;
def err_drv_command_failed : Error<
  "%0 command failed with exit code %1 (use -v to see invocation)">;
def err_drv_compilationdatabase : Error<
  "compilation database '%0' could not be opened: %1">;
def err_drv_command_signalled : Error<
  "%0 command failed due to signal (use -v to see invocation)">;
def err_drv_force_crash : Error<
  "failing because %select{environment variable 'FORCE_CLANG_DIAGNOSTICS_CRASH' is set|'-gen-reproducer' is used}0">;
def err_drv_invalid_mfloat_abi : Error<
  "invalid float ABI '%0'">;
def err_drv_invalid_mtp : Error<
  "invalid thread pointer reading mode '%0'">;
def err_drv_missing_arg_mtp : Error<
  "missing argument to '%0'">;
def err_drv_invalid_libcxx_deployment : Error<
  "invalid deployment target for -stdlib=libc++ (requires %0 or later)">;
def err_drv_invalid_argument_to_fdebug_prefix_map : Error<
  "invalid argument '%0' to -fdebug-prefix-map">;
def err_drv_malformed_sanitizer_blacklist : Error<
  "malformed sanitizer blacklist: '%0'">;

def err_target_unsupported_arch
  : Error<"the target architecture '%0' is not supported by the target '%1'">;
def err_cpu_unsupported_isa
  : Error<"CPU '%0' does not support '%1' execution mode">;
def err_arch_unsupported_isa
  : Error<"Architecture '%0' does not support '%1' execution mode">;

def err_drv_I_dash_not_supported : Error<
  "'%0' not supported, please use -iquote instead">;
def err_drv_unknown_argument : Error<"unknown argument: '%0'">;
def warn_drv_unknown_argument_clang_cl : Warning<
  "unknown argument ignored in clang-cl: '%0'">,
  InGroup<UnknownArgument>;

def warn_drv_ycyu_no_arg_clang_cl : Warning<
  "support for '%0' without a filename not implemented yet; flag ignored">,
  InGroup<ClangClPch>;
def warn_drv_ycyu_different_arg_clang_cl : Warning<
  "support for '/Yc' and '/Yu' with different filenames not implemented yet; flags ignored">,
  InGroup<ClangClPch>;
def warn_drv_ycyu_no_fi_arg_clang_cl : Warning<
  "support for '%0' without a corresponding /FI flag not implemented yet; flag ignored">,
  InGroup<ClangClPch>;
def warn_drv_yc_multiple_inputs_clang_cl : Warning<
  "support for '/Yc' with more than one source file not implemented yet; flag ignored">,
  InGroup<ClangClPch>;

def err_drv_invalid_value : Error<"invalid value '%1' in '%0'">;
def err_drv_invalid_int_value : Error<"invalid integral value '%1' in '%0'">;
def err_drv_invalid_remap_file : Error<
    "invalid option '%0' not of the form <from-file>;<to-file>">;
def err_drv_invalid_gcc_output_type : Error<
    "invalid output type '%0' for use with gcc tool">;
def err_drv_cc_print_options_failure : Error<
    "unable to open CC_PRINT_OPTIONS file: %0">;
def err_drv_lto_without_lld : Error<"LTO requires -fuse-ld=lld">;
def err_drv_preamble_format : Error<
    "incorrect format for -preamble-bytes=N,END">;
def warn_invalid_ios_deployment_target : Warning<
  "invalid iOS deployment version '%0', iOS 10 is the maximum deployment "
  "target for 32-bit targets">, InGroup<InvalidIOSDeploymentTarget>,
  DefaultError;
def err_drv_conflicting_deployment_targets : Error<
  "conflicting deployment targets, both '%0' and '%1' are present in environment">;
def err_arc_unsupported_on_runtime : Error<
  "-fobjc-arc is not supported on platforms using the legacy runtime">;
def err_arc_unsupported_on_toolchain : Error< // feel free to generalize this
  "-fobjc-arc is not supported on versions of OS X prior to 10.6">;
def err_objc_weak_with_gc : Error<
  "-fobjc-weak is not supported in Objective-C garbage collection">;
def err_objc_weak_unsupported : Error<
  "-fobjc-weak is not supported on the current deployment target">;
def err_drv_mg_requires_m_or_mm : Error<
  "option '-MG' requires '-M' or '-MM'">;
def err_drv_unknown_objc_runtime : Error<
  "unknown or ill-formed Objective-C runtime '%0'">;
def err_drv_emit_llvm_link : Error<
   "-emit-llvm cannot be used when linking">;
def err_drv_optimization_remark_pattern : Error<
  "%0 in '%1'">;
def err_drv_no_neon_modifier : Error<"[no]neon is not accepted as modifier, please use [no]simd instead">;
def err_drv_invalid_omp_target : Error<"OpenMP target is invalid: '%0'">;
def err_drv_omp_host_ir_file_not_found : Error<
  "The provided host compiler IR file '%0' is required to generate code for OpenMP target regions but cannot be found.">;
def err_drv_omp_host_target_not_supported : Error<
  "The target '%0' is not a supported OpenMP host target.">;
def err_drv_expecting_fopenmp_with_fopenmp_targets : Error<
  "The option -fopenmp-targets must be used in conjunction with a -fopenmp option compatible with offloading, please use -fopenmp=libomp or -fopenmp=libiomp5.">;
def warn_drv_omp_offload_target_duplicate : Warning<
  "The OpenMP offloading target '%0' is similar to target '%1' already specified - will be ignored.">, 
  InGroup<OpenMPTarget>;
def err_drv_bitcode_unsupported_on_toolchain : Error<
  "-fembed-bitcode is not supported on versions of iOS prior to 6.0">;

def warn_O4_is_O3 : Warning<"-O4 is equivalent to -O3">, InGroup<Deprecated>;
def warn_drv_optimization_value : Warning<"optimization level '%0' is not supported; using '%1%2' instead">,
  InGroup<InvalidCommandLineArgument>;
def warn_ignored_gcc_optimization : Warning<"optimization flag '%0' is not supported">,
  InGroup<IgnoredOptimizationArgument>;
def warn_ignored_clang_option : Warning<"the flag '%0' has been deprecated and will be ignored">,
  InGroup<UnusedCommandLineArgument>;
def warn_drv_unsupported_opt_for_target : Warning<
  "optimization flag '%0' is not supported for target '%1'">,
  InGroup<IgnoredOptimizationArgument>;
def warn_c_kext : Warning<
  "ignoring -fapple-kext which is valid for C++ and Objective-C++ only">;
def warn_drv_input_file_unused : Warning<
  "%0: '%1' input unused%select{ when '%3' is present|}2">,
  InGroup<UnusedCommandLineArgument>;
def warn_drv_input_file_unused_by_cpp : Warning<
  "%0: '%1' input unused in cpp mode">,
  InGroup<UnusedCommandLineArgument>;
def warn_drv_preprocessed_input_file_unused : Warning<
  "%0: previously preprocessed input%select{ unused when '%2' is present|}1">,
  InGroup<UnusedCommandLineArgument>;
def warn_drv_unused_argument : Warning<
  "argument unused during compilation: '%0'">,
  InGroup<UnusedCommandLineArgument>;
def warn_drv_empty_joined_argument : Warning<
  "joined argument expects additional value: '%0'">,
  InGroup<UnusedCommandLineArgument>;
def warn_drv_diagnostics_hotness_requires_pgo : Warning<
  "argument '%0' requires profile-guided optimization information">,
  InGroup<UnusedCommandLineArgument>;
def warn_drv_clang_unsupported : Warning<
  "the clang compiler does not support '%0'">;
def warn_drv_deprecated_arg : Warning<
  "argument '%0' is deprecated, use '%1' instead">, InGroup<Deprecated>;
def warn_drv_assuming_mfloat_abi_is : Warning<
  "unknown platform, assuming -mfloat-abi=%0">;
def warn_ignoring_ftabstop_value : Warning<
  "ignoring invalid -ftabstop value '%0', using default value %1">;
def warn_drv_overriding_flag_option : Warning<
  "overriding '%0' option with '%1'">,
  InGroup<DiagGroup<"overriding-t-option">>;
def warn_drv_treating_input_as_cxx : Warning<
  "treating '%0' input as '%1' when in C++ mode, this behavior is deprecated">,
  InGroup<Deprecated>;
def warn_drv_pch_not_first_include : Warning<
  "precompiled header '%0' was ignored because '%1' is not first '-include'">;
def warn_missing_sysroot : Warning<"no such sysroot directory: '%0'">,
  InGroup<DiagGroup<"missing-sysroot">>;
def warn_incompatible_sysroot : Warning<"using sysroot for '%0' but targeting '%1'">,
  InGroup<DiagGroup<"incompatible-sysroot">>;
def warn_debug_compression_unavailable : Warning<"cannot compress debug sections (zlib not installed)">,
  InGroup<DiagGroup<"debug-compression-unavailable">>;
def warn_drv_enabling_rtti_with_exceptions : Warning<
  "implicitly enabling rtti for exception handling">,
  InGroup<DiagGroup<"rtti-for-exceptions">>;
def warn_drv_disabling_vptr_no_rtti_default : Warning<
  "implicitly disabling vptr sanitizer because rtti wasn't enabled">,
<<<<<<< HEAD
  InGroup<DiagGroup<"auto-disable-vptr-sanitizer">>;
def warn_drv_checkedc_extension_notsupported : Warning<
  "Checked C extension not supported with '%1'; ignoring '%0'">,
  InGroup<CheckedC>;
=======
  InGroup<AutoDisableVptrSanitizer>;
def warn_drv_object_size_disabled_O0 : Warning<
  "the object size sanitizer has no effect at -O0, but is explicitly enabled: %0">,
  InGroup<InvalidCommandLineArgument>;
>>>>>>> ad9b4c40

def note_drv_command_failed_diag_msg : Note<
  "diagnostic msg: %0">;
def note_drv_t_option_is_global : Note<
  "The last /TC or /TP option takes precedence over earlier instances">;
def note_drv_address_sanitizer_debug_runtime : Note<
  "AddressSanitizer doesn't support linking with debug runtime libraries yet">;
def note_drv_use_standard : Note<"use '%0'"
  "%select{| or '%3'|, '%3', or '%4'|, '%3', '%4', or '%5'}2 "
  "for '%1' standard">;

def err_analyzer_config_no_value : Error<
  "analyzer-config option '%0' has a key but no value">;
def err_analyzer_config_multiple_values : Error<
  "analyzer-config option '%0' should contain only one '='">;

def err_drv_invalid_hvx_length : Error<
  "-mhvx-length is not supported without a -mhvx/-mhvx= flag">;

def err_drv_modules_validate_once_requires_timestamp : Error<
  "option '-fmodules-validate-once-per-build-session' requires "
  "'-fbuild-session-timestamp=<seconds since Epoch>' or '-fbuild-session-file=<file>'">;

def err_test_module_file_extension_format : Error<
  "-ftest-module-file-extension argument '%0' is not of the required form "
  "'blockname:major:minor:hashed:user info'">;

def warn_drv_invoking_fallback : Warning<"falling back to %0">,
  InGroup<Fallback>;

def warn_slash_u_filename : Warning<"'/U%0' treated as the '/U' option">,
  InGroup<DiagGroup<"slash-u-filename">>;
def note_use_dashdash : Note<"Use '--' to treat subsequent arguments as filenames">;

def err_drv_ropi_rwpi_incompatible_with_pic : Error<
  "embedded and GOT-based position independence are incompatible">;
def err_drv_ropi_incompatible_with_cxx : Error<
  "ROPI is not compatible with c++">;

def warn_target_unsupported_nan2008 : Warning<
  "ignoring '-mnan=2008' option because the '%0' architecture does not support it">,
  InGroup<UnsupportedNan>;
def warn_target_unsupported_nanlegacy : Warning<
  "ignoring '-mnan=legacy' option because the '%0' architecture does not support it">,
  InGroup<UnsupportedNan>;
def warn_target_unsupported_abslegacy : Warning<
  "ignoring '-mabs=legacy' option because the '%0' architecture does not support it">,
  InGroup<UnsupportedAbs>;
def warn_target_unsupported_abs2008 : Warning<
  "ignoring '-mabs=2008' option because the '%0' architecture does not support it">,
  InGroup<UnsupportedAbs>;
def warn_target_unsupported_compact_branches : Warning<
  "ignoring '-mcompact-branches=' option because the '%0' architecture does not"
  " support it">, InGroup<UnsupportedCB>;
def warn_drv_unsupported_gpopt : Warning<
  "ignoring '-mgpopt' option as it cannot be used with %select{|the implicit"
  " usage of }0-mabicalls">,
  InGroup<UnsupportedGPOpt>;
def warn_drv_unsupported_longcalls : Warning<
  "ignoring '-mlong-calls' option as it is not currently supported with "
  "%select{|the implicit usage of }0-mabicalls">,
  InGroup<OptionIgnored>;
def warn_drv_unsupported_abicalls : Warning<
  "ignoring '-mabicalls' option as it cannot be used with "
  "non position-independent code and the N64 ABI">,
  InGroup<OptionIgnored>;

def warn_drv_unable_to_find_directory_expected : Warning<
  "unable to find %0 directory, expected to be in '%1'">,
  InGroup<InvalidOrNonExistentDirectory>, DefaultIgnore;

def warn_drv_ps4_force_pic : Warning<
  "option '%0' was ignored by the PS4 toolchain, using '-fPIC'">,
  InGroup<OptionIgnored>;

def warn_drv_ps4_sdk_dir : Warning<
  "environment variable SCE_ORBIS_SDK_DIR is set, but points to invalid or nonexistent directory '%0'">,
  InGroup<InvalidOrNonExistentDirectory>;

def err_drv_unsupported_linker : Error<"unsupported value '%0' for -linker option">;
def err_drv_defsym_invalid_format : Error<"defsym must be of the form: sym=value: %0">;
def err_drv_defsym_invalid_symval : Error<"Value is not an integer: %0">;
def warn_drv_msvc_not_found : Warning<
  "unable to find a Visual Studio installation; "
  "try running Clang from a developer command prompt">,
  InGroup<DiagGroup<"msvc-not-found">>;

def warn_drv_fine_grained_bitfield_accesses_ignored : Warning<
  "option '-ffine-grained-bitfield-accesses' cannot be enabled together with a sanitizer; flag ignored">,
  InGroup<OptionIgnored>;
}<|MERGE_RESOLUTION|>--- conflicted
+++ resolved
@@ -244,17 +244,13 @@
   InGroup<DiagGroup<"rtti-for-exceptions">>;
 def warn_drv_disabling_vptr_no_rtti_default : Warning<
   "implicitly disabling vptr sanitizer because rtti wasn't enabled">,
-<<<<<<< HEAD
-  InGroup<DiagGroup<"auto-disable-vptr-sanitizer">>;
+  InGroup<AutoDisableVptrSanitizer>;
 def warn_drv_checkedc_extension_notsupported : Warning<
   "Checked C extension not supported with '%1'; ignoring '%0'">,
   InGroup<CheckedC>;
-=======
-  InGroup<AutoDisableVptrSanitizer>;
 def warn_drv_object_size_disabled_O0 : Warning<
   "the object size sanitizer has no effect at -O0, but is explicitly enabled: %0">,
   InGroup<InvalidCommandLineArgument>;
->>>>>>> ad9b4c40
 
 def note_drv_command_failed_diag_msg : Note<
   "diagnostic msg: %0">;
