//===--- Stmt.h - Classes for representing statements -----------*- C++ -*-===//
//
//                     The LLVM Compiler Infrastructure
//
// This file is distributed under the University of Illinois Open Source
// License. See LICENSE.TXT for details.
//
//===----------------------------------------------------------------------===//
//
//  This file defines the Stmt interface and subclasses.
//
//===----------------------------------------------------------------------===//

#ifndef LLVM_CLANG_AST_STMT_H
#define LLVM_CLANG_AST_STMT_H

#include "clang/AST/DeclGroup.h"
#include "clang/AST/StmtIterator.h"
#include "clang/Basic/CapturedStmt.h"
#include "clang/Basic/IdentifierTable.h"
#include "clang/Basic/LLVM.h"
#include "clang/Basic/SourceLocation.h"
#include "llvm/ADT/ArrayRef.h"
#include "llvm/ADT/PointerIntPair.h"
#include "llvm/ADT/iterator.h"
#include "llvm/Support/Compiler.h"
#include "llvm/Support/ErrorHandling.h"
#include <string>

namespace llvm {
  class FoldingSetNodeID;
}

namespace clang {
  class ASTContext;
  class Attr;
  class CapturedDecl;
  class Decl;
  class Expr;
  class IdentifierInfo;
  class LabelDecl;
  class ODRHash;
  class ParmVarDecl;
  class PrinterHelper;
  struct PrintingPolicy;
  class QualType;
  class RecordDecl;
  class SourceManager;
  class StringLiteral;
  class SwitchStmt;
  class Token;
  class VarDecl;

//===----------------------------------------------------------------------===//
// AST classes for statements.
//===----------------------------------------------------------------------===//

/// Stmt - This represents one statement.
///
class alignas(void *) Stmt {
public:
  enum StmtClass {
    NoStmtClass = 0,
#define STMT(CLASS, PARENT) CLASS##Class,
#define STMT_RANGE(BASE, FIRST, LAST) \
        first##BASE##Constant=FIRST##Class, last##BASE##Constant=LAST##Class,
#define LAST_STMT_RANGE(BASE, FIRST, LAST) \
        first##BASE##Constant=FIRST##Class, last##BASE##Constant=LAST##Class
#define ABSTRACT_STMT(STMT)
#include "clang/AST/StmtNodes.inc"
  };

  // Make vanilla 'new' and 'delete' illegal for Stmts.
protected:
  void *operator new(size_t bytes) noexcept {
    llvm_unreachable("Stmts cannot be allocated with regular 'new'.");
  }
  void operator delete(void *data) noexcept {
    llvm_unreachable("Stmts cannot be released with regular 'delete'.");
  }

  class StmtBitfields {
    friend class Stmt;

    /// \brief The statement class.
    unsigned sClass : 8;
  };
  enum { NumStmtBits = 8 };

  class CompoundStmtBitfields {
    friend class CompoundStmt;
    unsigned : NumStmtBits;

    unsigned NumStmts : 32 - NumStmtBits;
  };

  class IfStmtBitfields {
    friend class IfStmt;
    unsigned : NumStmtBits;

    unsigned IsConstexpr : 1;
  };

  class ExprBitfields {
    friend class Expr;
    friend class DeclRefExpr; // computeDependence
    friend class InitListExpr; // ctor
    friend class DesignatedInitExpr; // ctor
    friend class BlockDeclRefExpr; // ctor
    friend class ASTStmtReader; // deserialization
    friend class CXXNewExpr; // ctor
    friend class DependentScopeDeclRefExpr; // ctor
    friend class CXXConstructExpr; // ctor
    friend class CallExpr; // ctor
    friend class OffsetOfExpr; // ctor
    friend class ObjCMessageExpr; // ctor
    friend class ObjCArrayLiteral; // ctor
    friend class ObjCDictionaryLiteral; // ctor
    friend class ShuffleVectorExpr; // ctor
    friend class ParenListExpr; // ctor
    friend class CXXUnresolvedConstructExpr; // ctor
    friend class CXXDependentScopeMemberExpr; // ctor
    friend class OverloadExpr; // ctor
    friend class PseudoObjectExpr; // ctor
    friend class AtomicExpr; // ctor
    friend class OpaqueValueExpr; // ctor
    unsigned : NumStmtBits;

    unsigned ValueKind : 2;
    unsigned ObjectKind : 3;
    unsigned TypeDependent : 1;
    unsigned ValueDependent : 1;
    unsigned InstantiationDependent : 1;
    unsigned ContainsUnexpandedParameterPack : 1;
  };
  enum { NumExprBits = 17 };

  class CharacterLiteralBitfields {
    friend class CharacterLiteral;
    unsigned : NumExprBits;

    unsigned Kind : 3;
  };

  enum APFloatSemantics {
    IEEEhalf,
    IEEEsingle,
    IEEEdouble,
    x87DoubleExtended,
    IEEEquad,
    PPCDoubleDouble
  };

  class FloatingLiteralBitfields {
    friend class FloatingLiteral;
    unsigned : NumExprBits;

    unsigned Semantics : 3; // Provides semantics for APFloat construction
    unsigned IsExact : 1;
  };

  class UnaryExprOrTypeTraitExprBitfields {
    friend class UnaryExprOrTypeTraitExpr;
    unsigned : NumExprBits;

    unsigned Kind : 2;
    unsigned IsType : 1; // true if operand is a type, false if an expression.
  };

  class DeclRefExprBitfields {
    friend class DeclRefExpr;
    friend class ASTStmtReader; // deserialization
    unsigned : NumExprBits;

    unsigned HasQualifier : 1;
    unsigned HasTemplateKWAndArgsInfo : 1;
    unsigned HasFoundDecl : 1;
    unsigned HadMultipleCandidates : 1;
    unsigned RefersToEnclosingVariableOrCapture : 1;
  };

  class CastExprBitfields {
    friend class CastExpr;
    unsigned : NumExprBits;

    unsigned Kind : 6;
    unsigned BasePathSize : 32 - 6 - NumExprBits;
  };

  class CallExprBitfields {
    friend class CallExpr;
    unsigned : NumExprBits;

    unsigned NumPreArgs : 1;
  };

  class ExprWithCleanupsBitfields {
    friend class ExprWithCleanups;
    friend class ASTStmtReader; // deserialization

    unsigned : NumExprBits;

    // When false, it must not have side effects.
    unsigned CleanupsHaveSideEffects : 1;

    unsigned NumObjects : 32 - 1 - NumExprBits;
  };

  class PseudoObjectExprBitfields {
    friend class PseudoObjectExpr;
    friend class ASTStmtReader; // deserialization

    unsigned : NumExprBits;

    // These don't need to be particularly wide, because they're
    // strictly limited by the forms of expressions we permit.
    unsigned NumSubExprs : 8;
    unsigned ResultIndex : 32 - 8 - NumExprBits;
  };

  class ObjCIndirectCopyRestoreExprBitfields {
    friend class ObjCIndirectCopyRestoreExpr;
    unsigned : NumExprBits;

    unsigned ShouldCopy : 1;
  };

  class InitListExprBitfields {
    friend class InitListExpr;

    unsigned : NumExprBits;

    /// Whether this initializer list originally had a GNU array-range
    /// designator in it. This is a temporary marker used by CodeGen.
    unsigned HadArrayRangeDesignator : 1;
  };

  class TypeTraitExprBitfields {
    friend class TypeTraitExpr;
    friend class ASTStmtReader;
    friend class ASTStmtWriter;
    
    unsigned : NumExprBits;
    
    /// \brief The kind of type trait, which is a value of a TypeTrait enumerator.
    unsigned Kind : 8;
    
    /// \brief If this expression is not value-dependent, this indicates whether
    /// the trait evaluated true or false.
    unsigned Value : 1;

    /// \brief The number of arguments to this type trait.
    unsigned NumArgs : 32 - 8 - 1 - NumExprBits;
  };

<<<<<<< HEAD
  class CoawaitExprBitfields {
    friend class CoawaitExpr;

    unsigned : NumExprBits;

    unsigned IsImplicit : 1;
=======
  enum { NumBoundsExprKindBits = 3 };

  class BoundsExprBitFields {
    friend class BoundsExpr;

    unsigned : NumExprBits;
    unsigned Kind : NumBoundsExprKindBits;
>>>>>>> e0e0304f
  };

  union {
    StmtBitfields StmtBits;
    CompoundStmtBitfields CompoundStmtBits;
    IfStmtBitfields IfStmtBits;
    ExprBitfields ExprBits;
    CharacterLiteralBitfields CharacterLiteralBits;
    FloatingLiteralBitfields FloatingLiteralBits;
    UnaryExprOrTypeTraitExprBitfields UnaryExprOrTypeTraitExprBits;
    DeclRefExprBitfields DeclRefExprBits;
    CastExprBitfields CastExprBits;
    CallExprBitfields CallExprBits;
    ExprWithCleanupsBitfields ExprWithCleanupsBits;
    PseudoObjectExprBitfields PseudoObjectExprBits;
    ObjCIndirectCopyRestoreExprBitfields ObjCIndirectCopyRestoreExprBits;
    InitListExprBitfields InitListExprBits;
    TypeTraitExprBitfields TypeTraitExprBits;
<<<<<<< HEAD
    CoawaitExprBitfields CoawaitBits;
=======
    BoundsExprBitFields BoundsExprBits;
>>>>>>> e0e0304f
  };

  friend class ASTStmtReader;
  friend class ASTStmtWriter;

public:
  // Only allow allocation of Stmts using the allocator in ASTContext
  // or by doing a placement new.
  void* operator new(size_t bytes, const ASTContext& C,
                     unsigned alignment = 8);

  void* operator new(size_t bytes, const ASTContext* C,
                     unsigned alignment = 8) {
    return operator new(bytes, *C, alignment);
  }

  void *operator new(size_t bytes, void *mem) noexcept { return mem; }

  void operator delete(void *, const ASTContext &, unsigned) noexcept {}
  void operator delete(void *, const ASTContext *, unsigned) noexcept {}
  void operator delete(void *, size_t) noexcept {}
  void operator delete(void *, void *) noexcept {}

public:
  /// \brief A placeholder type used to construct an empty shell of a
  /// type, that will be filled in later (e.g., by some
  /// de-serialization).
  struct EmptyShell { };

protected:
  /// Iterator for iterating over Stmt * arrays that contain only Expr *
  ///
  /// This is needed because AST nodes use Stmt* arrays to store
  /// references to children (to be compatible with StmtIterator).
  struct ExprIterator
      : llvm::iterator_adaptor_base<ExprIterator, Stmt **,
                                    std::random_access_iterator_tag, Expr *> {
    ExprIterator() : iterator_adaptor_base(nullptr) {}
    ExprIterator(Stmt **I) : iterator_adaptor_base(I) {}

    reference operator*() const {
      assert((*I)->getStmtClass() >= firstExprConstant &&
             (*I)->getStmtClass() <= lastExprConstant);
      return *reinterpret_cast<Expr **>(I);
    }
  };

  /// Const iterator for iterating over Stmt * arrays that contain only Expr *
  struct ConstExprIterator
      : llvm::iterator_adaptor_base<ConstExprIterator, const Stmt *const *,
                                    std::random_access_iterator_tag,
                                    const Expr *const> {
    ConstExprIterator() : iterator_adaptor_base(nullptr) {}
    ConstExprIterator(const Stmt *const *I) : iterator_adaptor_base(I) {}

    reference operator*() const {
      assert((*I)->getStmtClass() >= firstExprConstant &&
             (*I)->getStmtClass() <= lastExprConstant);
      return *reinterpret_cast<const Expr *const *>(I);
    }
  };

private:
  /// \brief Whether statistic collection is enabled.
  static bool StatisticsEnabled;

protected:
  /// \brief Construct an empty statement.
  explicit Stmt(StmtClass SC, EmptyShell) : Stmt(SC) {}

public:
  Stmt(StmtClass SC) {
    static_assert(sizeof(*this) == sizeof(void *),
                  "changing bitfields changed sizeof(Stmt)");
    static_assert(sizeof(*this) % alignof(void *) == 0,
                  "Insufficient alignment!");
    StmtBits.sClass = SC;
    if (StatisticsEnabled) Stmt::addStmtClass(SC);
  }

  StmtClass getStmtClass() const {
    return static_cast<StmtClass>(StmtBits.sClass);
  }
  const char *getStmtClassName() const;

  /// SourceLocation tokens are not useful in isolation - they are low level
  /// value objects created/interpreted by SourceManager. We assume AST
  /// clients will have a pointer to the respective SourceManager.
  SourceRange getSourceRange() const LLVM_READONLY;
  SourceLocation getLocStart() const LLVM_READONLY;
  SourceLocation getLocEnd() const LLVM_READONLY;

  // global temp stats (until we have a per-module visitor)
  static void addStmtClass(const StmtClass s);
  static void EnableStatistics();
  static void PrintStats();

  /// \brief Dumps the specified AST fragment and all subtrees to
  /// \c llvm::errs().
  void dump() const;
  void dump(SourceManager &SM) const;
  void dump(raw_ostream &OS, SourceManager &SM) const;
  void dump(raw_ostream &OS) const;

  /// dumpColor - same as dump(), but forces color highlighting.
  void dumpColor() const;

  /// dumpPretty/printPretty - These two methods do a "pretty print" of the AST
  /// back to its original source language syntax.
  void dumpPretty(const ASTContext &Context) const;
  void printPretty(raw_ostream &OS, PrinterHelper *Helper,
                   const PrintingPolicy &Policy,
                   unsigned Indentation = 0) const;

  /// viewAST - Visualize an AST rooted at this Stmt* using GraphViz.  Only
  ///   works on systems with GraphViz (Mac OS X) or dot+gv installed.
  void viewAST() const;

  /// Skip past any implicit AST nodes which might surround this
  /// statement, such as ExprWithCleanups or ImplicitCastExpr nodes.
  Stmt *IgnoreImplicit();
  const Stmt *IgnoreImplicit() const {
    return const_cast<Stmt *>(this)->IgnoreImplicit();
  }

  /// \brief Skip no-op (attributed, compound) container stmts and skip captured
  /// stmt at the top, if \a IgnoreCaptured is true.
  Stmt *IgnoreContainers(bool IgnoreCaptured = false);

  const Stmt *stripLabelLikeStatements() const;
  Stmt *stripLabelLikeStatements() {
    return const_cast<Stmt*>(
      const_cast<const Stmt*>(this)->stripLabelLikeStatements());
  }

  /// Child Iterators: All subclasses must implement 'children'
  /// to permit easy iteration over the substatements/subexpessions of an
  /// AST node.  This permits easy iteration over all nodes in the AST.
  typedef StmtIterator       child_iterator;
  typedef ConstStmtIterator  const_child_iterator;

  typedef llvm::iterator_range<child_iterator> child_range;
  typedef llvm::iterator_range<const_child_iterator> const_child_range;

  child_range children();
  const_child_range children() const {
    auto Children = const_cast<Stmt *>(this)->children();
    return const_child_range(Children.begin(), Children.end());
  }

  child_iterator child_begin() { return children().begin(); }
  child_iterator child_end() { return children().end(); }

  const_child_iterator child_begin() const { return children().begin(); }
  const_child_iterator child_end() const { return children().end(); }

  /// \brief Produce a unique representation of the given statement.
  ///
  /// \param ID once the profiling operation is complete, will contain
  /// the unique representation of the given statement.
  ///
  /// \param Context the AST context in which the statement resides
  ///
  /// \param Canonical whether the profile should be based on the canonical
  /// representation of this statement (e.g., where non-type template
  /// parameters are identified by index/level rather than their
  /// declaration pointers) or the exact representation of the statement as
  /// written in the source.
  void Profile(llvm::FoldingSetNodeID &ID, const ASTContext &Context,
               bool Canonical) const;

  /// \brief Calculate a unique representation for a statement that is
  /// stable across compiler invocations.
  ///
  /// \param ID profile information will be stored in ID.
  ///
  /// \param Hash an ODRHash object which will be called where pointers would
  /// have been used in the Profile function.
  void ProcessODRHash(llvm::FoldingSetNodeID &ID, ODRHash& Hash) const;
};

/// DeclStmt - Adaptor class for mixing declarations with statements and
/// expressions. For example, CompoundStmt mixes statements, expressions
/// and declarations (variables, types). Another example is ForStmt, where
/// the first statement can be an expression or a declaration.
///
class DeclStmt : public Stmt {
  DeclGroupRef DG;
  SourceLocation StartLoc, EndLoc;

public:
  DeclStmt(DeclGroupRef dg, SourceLocation startLoc,
           SourceLocation endLoc) : Stmt(DeclStmtClass), DG(dg),
                                    StartLoc(startLoc), EndLoc(endLoc) {}

  /// \brief Build an empty declaration statement.
  explicit DeclStmt(EmptyShell Empty) : Stmt(DeclStmtClass, Empty) { }

  /// isSingleDecl - This method returns true if this DeclStmt refers
  /// to a single Decl.
  bool isSingleDecl() const {
    return DG.isSingleDecl();
  }

  const Decl *getSingleDecl() const { return DG.getSingleDecl(); }
  Decl *getSingleDecl() { return DG.getSingleDecl(); }

  const DeclGroupRef getDeclGroup() const { return DG; }
  DeclGroupRef getDeclGroup() { return DG; }
  void setDeclGroup(DeclGroupRef DGR) { DG = DGR; }

  SourceLocation getStartLoc() const { return StartLoc; }
  void setStartLoc(SourceLocation L) { StartLoc = L; }
  SourceLocation getEndLoc() const { return EndLoc; }
  void setEndLoc(SourceLocation L) { EndLoc = L; }

  SourceLocation getLocStart() const LLVM_READONLY { return StartLoc; }
  SourceLocation getLocEnd() const LLVM_READONLY { return EndLoc; }

  static bool classof(const Stmt *T) {
    return T->getStmtClass() == DeclStmtClass;
  }

  // Iterators over subexpressions.
  child_range children() {
    return child_range(child_iterator(DG.begin(), DG.end()),
                       child_iterator(DG.end(), DG.end()));
  }

  typedef DeclGroupRef::iterator decl_iterator;
  typedef DeclGroupRef::const_iterator const_decl_iterator;
  typedef llvm::iterator_range<decl_iterator> decl_range;
  typedef llvm::iterator_range<const_decl_iterator> decl_const_range;

  decl_range decls() { return decl_range(decl_begin(), decl_end()); }
  decl_const_range decls() const {
    return decl_const_range(decl_begin(), decl_end());
  }
  decl_iterator decl_begin() { return DG.begin(); }
  decl_iterator decl_end() { return DG.end(); }
  const_decl_iterator decl_begin() const { return DG.begin(); }
  const_decl_iterator decl_end() const { return DG.end(); }

  typedef std::reverse_iterator<decl_iterator> reverse_decl_iterator;
  reverse_decl_iterator decl_rbegin() {
    return reverse_decl_iterator(decl_end());
  }
  reverse_decl_iterator decl_rend() {
    return reverse_decl_iterator(decl_begin());
  }
};

/// NullStmt - This is the null statement ";": C99 6.8.3p3.
///
class NullStmt : public Stmt {
  SourceLocation SemiLoc;

  /// \brief True if the null statement was preceded by an empty macro, e.g:
  /// @code
  ///   #define CALL(x)
  ///   CALL(0);
  /// @endcode
  bool HasLeadingEmptyMacro;
public:
  NullStmt(SourceLocation L, bool hasLeadingEmptyMacro = false)
    : Stmt(NullStmtClass), SemiLoc(L),
      HasLeadingEmptyMacro(hasLeadingEmptyMacro) {}

  /// \brief Build an empty null statement.
  explicit NullStmt(EmptyShell Empty) : Stmt(NullStmtClass, Empty),
      HasLeadingEmptyMacro(false) { }

  SourceLocation getSemiLoc() const { return SemiLoc; }
  void setSemiLoc(SourceLocation L) { SemiLoc = L; }

  bool hasLeadingEmptyMacro() const { return HasLeadingEmptyMacro; }

  SourceLocation getLocStart() const LLVM_READONLY { return SemiLoc; }
  SourceLocation getLocEnd() const LLVM_READONLY { return SemiLoc; }

  static bool classof(const Stmt *T) {
    return T->getStmtClass() == NullStmtClass;
  }

  child_range children() {
    return child_range(child_iterator(), child_iterator());
  }

  friend class ASTStmtReader;
  friend class ASTStmtWriter;
};

/// CompoundStmt - This represents a group of statements like { stmt stmt }.
///
class CompoundStmt : public Stmt {
  Stmt** Body;
  SourceLocation LBraceLoc, RBraceLoc;

  friend class ASTStmtReader;

public:
  CompoundStmt(const ASTContext &C, ArrayRef<Stmt*> Stmts,
               SourceLocation LB, SourceLocation RB);

  // \brief Build an empty compound statement with a location.
  explicit CompoundStmt(SourceLocation Loc)
    : Stmt(CompoundStmtClass), Body(nullptr), LBraceLoc(Loc), RBraceLoc(Loc) {
    CompoundStmtBits.NumStmts = 0;
  }

  // \brief Build an empty compound statement.
  explicit CompoundStmt(EmptyShell Empty)
    : Stmt(CompoundStmtClass, Empty), Body(nullptr) {
    CompoundStmtBits.NumStmts = 0;
  }

  void setStmts(const ASTContext &C, ArrayRef<Stmt *> Stmts);

  bool body_empty() const { return CompoundStmtBits.NumStmts == 0; }
  unsigned size() const { return CompoundStmtBits.NumStmts; }

  typedef Stmt** body_iterator;
  typedef llvm::iterator_range<body_iterator> body_range;

  body_range body() { return body_range(body_begin(), body_end()); }
  body_iterator body_begin() { return Body; }
  body_iterator body_end() { return Body + size(); }
  Stmt *body_front() { return !body_empty() ? Body[0] : nullptr; }
  Stmt *body_back() { return !body_empty() ? Body[size()-1] : nullptr; }

  void setLastStmt(Stmt *S) {
    assert(!body_empty() && "setLastStmt");
    Body[size()-1] = S;
  }

  typedef Stmt* const * const_body_iterator;
  typedef llvm::iterator_range<const_body_iterator> body_const_range;

  body_const_range body() const {
    return body_const_range(body_begin(), body_end());
  }
  const_body_iterator body_begin() const { return Body; }
  const_body_iterator body_end() const { return Body + size(); }
  const Stmt *body_front() const {
    return !body_empty() ? Body[0] : nullptr;
  }
  const Stmt *body_back() const {
    return !body_empty() ? Body[size() - 1] : nullptr;
  }

  typedef std::reverse_iterator<body_iterator> reverse_body_iterator;
  reverse_body_iterator body_rbegin() {
    return reverse_body_iterator(body_end());
  }
  reverse_body_iterator body_rend() {
    return reverse_body_iterator(body_begin());
  }

  typedef std::reverse_iterator<const_body_iterator>
          const_reverse_body_iterator;

  const_reverse_body_iterator body_rbegin() const {
    return const_reverse_body_iterator(body_end());
  }

  const_reverse_body_iterator body_rend() const {
    return const_reverse_body_iterator(body_begin());
  }

  SourceLocation getLocStart() const LLVM_READONLY { return LBraceLoc; }
  SourceLocation getLocEnd() const LLVM_READONLY { return RBraceLoc; }

  SourceLocation getLBracLoc() const { return LBraceLoc; }
  SourceLocation getRBracLoc() const { return RBraceLoc; }

  static bool classof(const Stmt *T) {
    return T->getStmtClass() == CompoundStmtClass;
  }

  // Iterators
  child_range children() {
    return child_range(Body, Body + CompoundStmtBits.NumStmts);
  }

  const_child_range children() const {
    return const_child_range(child_iterator(Body),
                             child_iterator(Body + CompoundStmtBits.NumStmts));
  }
};

// SwitchCase is the base class for CaseStmt and DefaultStmt,
class SwitchCase : public Stmt {
protected:
  // A pointer to the following CaseStmt or DefaultStmt class,
  // used by SwitchStmt.
  SwitchCase *NextSwitchCase;
  SourceLocation KeywordLoc;
  SourceLocation ColonLoc;

  SwitchCase(StmtClass SC, SourceLocation KWLoc, SourceLocation ColonLoc)
    : Stmt(SC), NextSwitchCase(nullptr), KeywordLoc(KWLoc), ColonLoc(ColonLoc) {
  }

  SwitchCase(StmtClass SC, EmptyShell)
    : Stmt(SC), NextSwitchCase(nullptr) {}

public:
  const SwitchCase *getNextSwitchCase() const { return NextSwitchCase; }

  SwitchCase *getNextSwitchCase() { return NextSwitchCase; }

  void setNextSwitchCase(SwitchCase *SC) { NextSwitchCase = SC; }

  SourceLocation getKeywordLoc() const { return KeywordLoc; }
  void setKeywordLoc(SourceLocation L) { KeywordLoc = L; }
  SourceLocation getColonLoc() const { return ColonLoc; }
  void setColonLoc(SourceLocation L) { ColonLoc = L; }

  Stmt *getSubStmt();
  const Stmt *getSubStmt() const {
    return const_cast<SwitchCase*>(this)->getSubStmt();
  }

  SourceLocation getLocStart() const LLVM_READONLY { return KeywordLoc; }
  SourceLocation getLocEnd() const LLVM_READONLY;

  static bool classof(const Stmt *T) {
    return T->getStmtClass() == CaseStmtClass ||
           T->getStmtClass() == DefaultStmtClass;
  }
};

class CaseStmt : public SwitchCase {
  SourceLocation EllipsisLoc;
  enum { LHS, RHS, SUBSTMT, END_EXPR };
  Stmt* SubExprs[END_EXPR];  // The expression for the RHS is Non-null for
                             // GNU "case 1 ... 4" extension
public:
  CaseStmt(Expr *lhs, Expr *rhs, SourceLocation caseLoc,
           SourceLocation ellipsisLoc, SourceLocation colonLoc)
    : SwitchCase(CaseStmtClass, caseLoc, colonLoc) {
    SubExprs[SUBSTMT] = nullptr;
    SubExprs[LHS] = reinterpret_cast<Stmt*>(lhs);
    SubExprs[RHS] = reinterpret_cast<Stmt*>(rhs);
    EllipsisLoc = ellipsisLoc;
  }

  /// \brief Build an empty switch case statement.
  explicit CaseStmt(EmptyShell Empty) : SwitchCase(CaseStmtClass, Empty) { }

  SourceLocation getCaseLoc() const { return KeywordLoc; }
  void setCaseLoc(SourceLocation L) { KeywordLoc = L; }
  SourceLocation getEllipsisLoc() const { return EllipsisLoc; }
  void setEllipsisLoc(SourceLocation L) { EllipsisLoc = L; }
  SourceLocation getColonLoc() const { return ColonLoc; }
  void setColonLoc(SourceLocation L) { ColonLoc = L; }

  Expr *getLHS() { return reinterpret_cast<Expr*>(SubExprs[LHS]); }
  Expr *getRHS() { return reinterpret_cast<Expr*>(SubExprs[RHS]); }
  Stmt *getSubStmt() { return SubExprs[SUBSTMT]; }

  const Expr *getLHS() const {
    return reinterpret_cast<const Expr*>(SubExprs[LHS]);
  }
  const Expr *getRHS() const {
    return reinterpret_cast<const Expr*>(SubExprs[RHS]);
  }
  const Stmt *getSubStmt() const { return SubExprs[SUBSTMT]; }

  void setSubStmt(Stmt *S) { SubExprs[SUBSTMT] = S; }
  void setLHS(Expr *Val) { SubExprs[LHS] = reinterpret_cast<Stmt*>(Val); }
  void setRHS(Expr *Val) { SubExprs[RHS] = reinterpret_cast<Stmt*>(Val); }

  SourceLocation getLocStart() const LLVM_READONLY { return KeywordLoc; }
  SourceLocation getLocEnd() const LLVM_READONLY {
    // Handle deeply nested case statements with iteration instead of recursion.
    const CaseStmt *CS = this;
    while (const CaseStmt *CS2 = dyn_cast<CaseStmt>(CS->getSubStmt()))
      CS = CS2;

    return CS->getSubStmt()->getLocEnd();
  }

  static bool classof(const Stmt *T) {
    return T->getStmtClass() == CaseStmtClass;
  }

  // Iterators
  child_range children() {
    return child_range(&SubExprs[0], &SubExprs[END_EXPR]);
  }
};

class DefaultStmt : public SwitchCase {
  Stmt* SubStmt;
public:
  DefaultStmt(SourceLocation DL, SourceLocation CL, Stmt *substmt) :
    SwitchCase(DefaultStmtClass, DL, CL), SubStmt(substmt) {}

  /// \brief Build an empty default statement.
  explicit DefaultStmt(EmptyShell Empty)
    : SwitchCase(DefaultStmtClass, Empty) { }

  Stmt *getSubStmt() { return SubStmt; }
  const Stmt *getSubStmt() const { return SubStmt; }
  void setSubStmt(Stmt *S) { SubStmt = S; }

  SourceLocation getDefaultLoc() const { return KeywordLoc; }
  void setDefaultLoc(SourceLocation L) { KeywordLoc = L; }
  SourceLocation getColonLoc() const { return ColonLoc; }
  void setColonLoc(SourceLocation L) { ColonLoc = L; }

  SourceLocation getLocStart() const LLVM_READONLY { return KeywordLoc; }
  SourceLocation getLocEnd() const LLVM_READONLY { return SubStmt->getLocEnd();}

  static bool classof(const Stmt *T) {
    return T->getStmtClass() == DefaultStmtClass;
  }

  // Iterators
  child_range children() { return child_range(&SubStmt, &SubStmt+1); }
};

inline SourceLocation SwitchCase::getLocEnd() const {
  if (const CaseStmt *CS = dyn_cast<CaseStmt>(this))
    return CS->getLocEnd();
  return cast<DefaultStmt>(this)->getLocEnd();
}

/// LabelStmt - Represents a label, which has a substatement.  For example:
///    foo: return;
///
class LabelStmt : public Stmt {
  SourceLocation IdentLoc;
  LabelDecl *TheDecl;
  Stmt *SubStmt;

public:
  LabelStmt(SourceLocation IL, LabelDecl *D, Stmt *substmt)
      : Stmt(LabelStmtClass), IdentLoc(IL), TheDecl(D), SubStmt(substmt) {
    static_assert(sizeof(LabelStmt) ==
                      2 * sizeof(SourceLocation) + 2 * sizeof(void *),
                  "LabelStmt too big");
  }

  // \brief Build an empty label statement.
  explicit LabelStmt(EmptyShell Empty) : Stmt(LabelStmtClass, Empty) { }

  SourceLocation getIdentLoc() const { return IdentLoc; }
  LabelDecl *getDecl() const { return TheDecl; }
  void setDecl(LabelDecl *D) { TheDecl = D; }
  const char *getName() const;
  Stmt *getSubStmt() { return SubStmt; }
  const Stmt *getSubStmt() const { return SubStmt; }
  void setIdentLoc(SourceLocation L) { IdentLoc = L; }
  void setSubStmt(Stmt *SS) { SubStmt = SS; }

  SourceLocation getLocStart() const LLVM_READONLY { return IdentLoc; }
  SourceLocation getLocEnd() const LLVM_READONLY { return SubStmt->getLocEnd();}

  child_range children() { return child_range(&SubStmt, &SubStmt+1); }

  static bool classof(const Stmt *T) {
    return T->getStmtClass() == LabelStmtClass;
  }
};


/// \brief Represents an attribute applied to a statement.
///
/// Represents an attribute applied to a statement. For example:
///   [[omp::for(...)]] for (...) { ... }
///
class AttributedStmt : public Stmt {
  Stmt *SubStmt;
  SourceLocation AttrLoc;
  unsigned NumAttrs;

  friend class ASTStmtReader;

  AttributedStmt(SourceLocation Loc, ArrayRef<const Attr*> Attrs, Stmt *SubStmt)
    : Stmt(AttributedStmtClass), SubStmt(SubStmt), AttrLoc(Loc),
      NumAttrs(Attrs.size()) {
    std::copy(Attrs.begin(), Attrs.end(), getAttrArrayPtr());
  }

  explicit AttributedStmt(EmptyShell Empty, unsigned NumAttrs)
    : Stmt(AttributedStmtClass, Empty), NumAttrs(NumAttrs) {
    std::fill_n(getAttrArrayPtr(), NumAttrs, nullptr);
  }

  const Attr *const *getAttrArrayPtr() const {
    return reinterpret_cast<const Attr *const *>(this + 1);
  }
  const Attr **getAttrArrayPtr() {
    return reinterpret_cast<const Attr **>(this + 1);
  }

public:
  static AttributedStmt *Create(const ASTContext &C, SourceLocation Loc,
                                ArrayRef<const Attr*> Attrs, Stmt *SubStmt);
  // \brief Build an empty attributed statement.
  static AttributedStmt *CreateEmpty(const ASTContext &C, unsigned NumAttrs);

  SourceLocation getAttrLoc() const { return AttrLoc; }
  ArrayRef<const Attr*> getAttrs() const {
    return llvm::makeArrayRef(getAttrArrayPtr(), NumAttrs);
  }
  Stmt *getSubStmt() { return SubStmt; }
  const Stmt *getSubStmt() const { return SubStmt; }

  SourceLocation getLocStart() const LLVM_READONLY { return AttrLoc; }
  SourceLocation getLocEnd() const LLVM_READONLY { return SubStmt->getLocEnd();}

  child_range children() { return child_range(&SubStmt, &SubStmt + 1); }

  static bool classof(const Stmt *T) {
    return T->getStmtClass() == AttributedStmtClass;
  }
};


/// IfStmt - This represents an if/then/else.
///
class IfStmt : public Stmt {
  enum { INIT, VAR, COND, THEN, ELSE, END_EXPR };
  Stmt* SubExprs[END_EXPR];

  SourceLocation IfLoc;
  SourceLocation ElseLoc;

public:
  IfStmt(const ASTContext &C, SourceLocation IL,
         bool IsConstexpr, Stmt *init, VarDecl *var, Expr *cond,
         Stmt *then, SourceLocation EL = SourceLocation(),
         Stmt *elsev = nullptr);

  /// \brief Build an empty if/then/else statement
  explicit IfStmt(EmptyShell Empty) : Stmt(IfStmtClass, Empty) { }

  /// \brief Retrieve the variable declared in this "if" statement, if any.
  ///
  /// In the following example, "x" is the condition variable.
  /// \code
  /// if (int x = foo()) {
  ///   printf("x is %d", x);
  /// }
  /// \endcode
  VarDecl *getConditionVariable() const;
  void setConditionVariable(const ASTContext &C, VarDecl *V);

  /// If this IfStmt has a condition variable, return the faux DeclStmt
  /// associated with the creation of that condition variable.
  const DeclStmt *getConditionVariableDeclStmt() const {
    return reinterpret_cast<DeclStmt*>(SubExprs[VAR]);
  }

  Stmt *getInit() { return SubExprs[INIT]; }
  const Stmt *getInit() const { return SubExprs[INIT]; }
  void setInit(Stmt *S) { SubExprs[INIT] = S; }
  const Expr *getCond() const { return reinterpret_cast<Expr*>(SubExprs[COND]);}
  void setCond(Expr *E) { SubExprs[COND] = reinterpret_cast<Stmt *>(E); }
  const Stmt *getThen() const { return SubExprs[THEN]; }
  void setThen(Stmt *S) { SubExprs[THEN] = S; }
  const Stmt *getElse() const { return SubExprs[ELSE]; }
  void setElse(Stmt *S) { SubExprs[ELSE] = S; }

  Expr *getCond() { return reinterpret_cast<Expr*>(SubExprs[COND]); }
  Stmt *getThen() { return SubExprs[THEN]; }
  Stmt *getElse() { return SubExprs[ELSE]; }

  SourceLocation getIfLoc() const { return IfLoc; }
  void setIfLoc(SourceLocation L) { IfLoc = L; }
  SourceLocation getElseLoc() const { return ElseLoc; }
  void setElseLoc(SourceLocation L) { ElseLoc = L; }

  bool isConstexpr() const { return IfStmtBits.IsConstexpr; }
  void setConstexpr(bool C) { IfStmtBits.IsConstexpr = C; }

  bool isObjCAvailabilityCheck() const;

  SourceLocation getLocStart() const LLVM_READONLY { return IfLoc; }
  SourceLocation getLocEnd() const LLVM_READONLY {
    if (SubExprs[ELSE])
      return SubExprs[ELSE]->getLocEnd();
    else
      return SubExprs[THEN]->getLocEnd();
  }

  // Iterators over subexpressions.  The iterators will include iterating
  // over the initialization expression referenced by the condition variable.
  child_range children() {
    return child_range(&SubExprs[0], &SubExprs[0]+END_EXPR);
  }

  static bool classof(const Stmt *T) {
    return T->getStmtClass() == IfStmtClass;
  }
};

/// SwitchStmt - This represents a 'switch' stmt.
///
class SwitchStmt : public Stmt {
  SourceLocation SwitchLoc;
  enum { INIT, VAR, COND, BODY, END_EXPR };
  Stmt* SubExprs[END_EXPR];
  // This points to a linked list of case and default statements and, if the
  // SwitchStmt is a switch on an enum value, records whether all the enum
  // values were covered by CaseStmts.  The coverage information value is meant
  // to be a hint for possible clients.
  llvm::PointerIntPair<SwitchCase *, 1, bool> FirstCase;

public:
  SwitchStmt(const ASTContext &C, Stmt *Init, VarDecl *Var, Expr *cond);

  /// \brief Build a empty switch statement.
  explicit SwitchStmt(EmptyShell Empty) : Stmt(SwitchStmtClass, Empty) { }

  /// \brief Retrieve the variable declared in this "switch" statement, if any.
  ///
  /// In the following example, "x" is the condition variable.
  /// \code
  /// switch (int x = foo()) {
  ///   case 0: break;
  ///   // ...
  /// }
  /// \endcode
  VarDecl *getConditionVariable() const;
  void setConditionVariable(const ASTContext &C, VarDecl *V);

  /// If this SwitchStmt has a condition variable, return the faux DeclStmt
  /// associated with the creation of that condition variable.
  const DeclStmt *getConditionVariableDeclStmt() const {
    return reinterpret_cast<DeclStmt*>(SubExprs[VAR]);
  }

  Stmt *getInit() { return SubExprs[INIT]; }
  const Stmt *getInit() const { return SubExprs[INIT]; }
  void setInit(Stmt *S) { SubExprs[INIT] = S; }
  const Expr *getCond() const { return reinterpret_cast<Expr*>(SubExprs[COND]);}
  const Stmt *getBody() const { return SubExprs[BODY]; }
  const SwitchCase *getSwitchCaseList() const { return FirstCase.getPointer(); }

  Expr *getCond() { return reinterpret_cast<Expr*>(SubExprs[COND]);}
  void setCond(Expr *E) { SubExprs[COND] = reinterpret_cast<Stmt *>(E); }
  Stmt *getBody() { return SubExprs[BODY]; }
  void setBody(Stmt *S) { SubExprs[BODY] = S; }
  SwitchCase *getSwitchCaseList() { return FirstCase.getPointer(); }

  /// \brief Set the case list for this switch statement.
  void setSwitchCaseList(SwitchCase *SC) { FirstCase.setPointer(SC); }

  SourceLocation getSwitchLoc() const { return SwitchLoc; }
  void setSwitchLoc(SourceLocation L) { SwitchLoc = L; }

  void setBody(Stmt *S, SourceLocation SL) {
    SubExprs[BODY] = S;
    SwitchLoc = SL;
  }
  void addSwitchCase(SwitchCase *SC) {
    assert(!SC->getNextSwitchCase()
           && "case/default already added to a switch");
    SC->setNextSwitchCase(FirstCase.getPointer());
    FirstCase.setPointer(SC);
  }

  /// Set a flag in the SwitchStmt indicating that if the 'switch (X)' is a
  /// switch over an enum value then all cases have been explicitly covered.
  void setAllEnumCasesCovered() { FirstCase.setInt(true); }

  /// Returns true if the SwitchStmt is a switch of an enum value and all cases
  /// have been explicitly covered.
  bool isAllEnumCasesCovered() const { return FirstCase.getInt(); }

  SourceLocation getLocStart() const LLVM_READONLY { return SwitchLoc; }
  SourceLocation getLocEnd() const LLVM_READONLY {
    return SubExprs[BODY] ? SubExprs[BODY]->getLocEnd() : SubExprs[COND]->getLocEnd();
  }

  // Iterators
  child_range children() {
    return child_range(&SubExprs[0], &SubExprs[0]+END_EXPR);
  }

  static bool classof(const Stmt *T) {
    return T->getStmtClass() == SwitchStmtClass;
  }
};


/// WhileStmt - This represents a 'while' stmt.
///
class WhileStmt : public Stmt {
  SourceLocation WhileLoc;
  enum { VAR, COND, BODY, END_EXPR };
  Stmt* SubExprs[END_EXPR];
public:
  WhileStmt(const ASTContext &C, VarDecl *Var, Expr *cond, Stmt *body,
            SourceLocation WL);

  /// \brief Build an empty while statement.
  explicit WhileStmt(EmptyShell Empty) : Stmt(WhileStmtClass, Empty) { }

  /// \brief Retrieve the variable declared in this "while" statement, if any.
  ///
  /// In the following example, "x" is the condition variable.
  /// \code
  /// while (int x = random()) {
  ///   // ...
  /// }
  /// \endcode
  VarDecl *getConditionVariable() const;
  void setConditionVariable(const ASTContext &C, VarDecl *V);

  /// If this WhileStmt has a condition variable, return the faux DeclStmt
  /// associated with the creation of that condition variable.
  const DeclStmt *getConditionVariableDeclStmt() const {
    return reinterpret_cast<DeclStmt*>(SubExprs[VAR]);
  }

  Expr *getCond() { return reinterpret_cast<Expr*>(SubExprs[COND]); }
  const Expr *getCond() const { return reinterpret_cast<Expr*>(SubExprs[COND]);}
  void setCond(Expr *E) { SubExprs[COND] = reinterpret_cast<Stmt*>(E); }
  Stmt *getBody() { return SubExprs[BODY]; }
  const Stmt *getBody() const { return SubExprs[BODY]; }
  void setBody(Stmt *S) { SubExprs[BODY] = S; }

  SourceLocation getWhileLoc() const { return WhileLoc; }
  void setWhileLoc(SourceLocation L) { WhileLoc = L; }

  SourceLocation getLocStart() const LLVM_READONLY { return WhileLoc; }
  SourceLocation getLocEnd() const LLVM_READONLY {
    return SubExprs[BODY]->getLocEnd();
  }

  static bool classof(const Stmt *T) {
    return T->getStmtClass() == WhileStmtClass;
  }

  // Iterators
  child_range children() {
    return child_range(&SubExprs[0], &SubExprs[0]+END_EXPR);
  }
};

/// DoStmt - This represents a 'do/while' stmt.
///
class DoStmt : public Stmt {
  SourceLocation DoLoc;
  enum { BODY, COND, END_EXPR };
  Stmt* SubExprs[END_EXPR];
  SourceLocation WhileLoc;
  SourceLocation RParenLoc;  // Location of final ')' in do stmt condition.

public:
  DoStmt(Stmt *body, Expr *cond, SourceLocation DL, SourceLocation WL,
         SourceLocation RP)
    : Stmt(DoStmtClass), DoLoc(DL), WhileLoc(WL), RParenLoc(RP) {
    SubExprs[COND] = reinterpret_cast<Stmt*>(cond);
    SubExprs[BODY] = body;
  }

  /// \brief Build an empty do-while statement.
  explicit DoStmt(EmptyShell Empty) : Stmt(DoStmtClass, Empty) { }

  Expr *getCond() { return reinterpret_cast<Expr*>(SubExprs[COND]); }
  const Expr *getCond() const { return reinterpret_cast<Expr*>(SubExprs[COND]);}
  void setCond(Expr *E) { SubExprs[COND] = reinterpret_cast<Stmt*>(E); }
  Stmt *getBody() { return SubExprs[BODY]; }
  const Stmt *getBody() const { return SubExprs[BODY]; }
  void setBody(Stmt *S) { SubExprs[BODY] = S; }

  SourceLocation getDoLoc() const { return DoLoc; }
  void setDoLoc(SourceLocation L) { DoLoc = L; }
  SourceLocation getWhileLoc() const { return WhileLoc; }
  void setWhileLoc(SourceLocation L) { WhileLoc = L; }

  SourceLocation getRParenLoc() const { return RParenLoc; }
  void setRParenLoc(SourceLocation L) { RParenLoc = L; }

  SourceLocation getLocStart() const LLVM_READONLY { return DoLoc; }
  SourceLocation getLocEnd() const LLVM_READONLY { return RParenLoc; }

  static bool classof(const Stmt *T) {
    return T->getStmtClass() == DoStmtClass;
  }

  // Iterators
  child_range children() {
    return child_range(&SubExprs[0], &SubExprs[0]+END_EXPR);
  }
};


/// ForStmt - This represents a 'for (init;cond;inc)' stmt.  Note that any of
/// the init/cond/inc parts of the ForStmt will be null if they were not
/// specified in the source.
///
class ForStmt : public Stmt {
  SourceLocation ForLoc;
  enum { INIT, CONDVAR, COND, INC, BODY, END_EXPR };
  Stmt* SubExprs[END_EXPR]; // SubExprs[INIT] is an expression or declstmt.
  SourceLocation LParenLoc, RParenLoc;

public:
  ForStmt(const ASTContext &C, Stmt *Init, Expr *Cond, VarDecl *condVar,
          Expr *Inc, Stmt *Body, SourceLocation FL, SourceLocation LP,
          SourceLocation RP);

  /// \brief Build an empty for statement.
  explicit ForStmt(EmptyShell Empty) : Stmt(ForStmtClass, Empty) { }

  Stmt *getInit() { return SubExprs[INIT]; }

  /// \brief Retrieve the variable declared in this "for" statement, if any.
  ///
  /// In the following example, "y" is the condition variable.
  /// \code
  /// for (int x = random(); int y = mangle(x); ++x) {
  ///   // ...
  /// }
  /// \endcode
  VarDecl *getConditionVariable() const;
  void setConditionVariable(const ASTContext &C, VarDecl *V);

  /// If this ForStmt has a condition variable, return the faux DeclStmt
  /// associated with the creation of that condition variable.
  const DeclStmt *getConditionVariableDeclStmt() const {
    return reinterpret_cast<DeclStmt*>(SubExprs[CONDVAR]);
  }

  Expr *getCond() { return reinterpret_cast<Expr*>(SubExprs[COND]); }
  Expr *getInc()  { return reinterpret_cast<Expr*>(SubExprs[INC]); }
  Stmt *getBody() { return SubExprs[BODY]; }

  const Stmt *getInit() const { return SubExprs[INIT]; }
  const Expr *getCond() const { return reinterpret_cast<Expr*>(SubExprs[COND]);}
  const Expr *getInc()  const { return reinterpret_cast<Expr*>(SubExprs[INC]); }
  const Stmt *getBody() const { return SubExprs[BODY]; }

  void setInit(Stmt *S) { SubExprs[INIT] = S; }
  void setCond(Expr *E) { SubExprs[COND] = reinterpret_cast<Stmt*>(E); }
  void setInc(Expr *E) { SubExprs[INC] = reinterpret_cast<Stmt*>(E); }
  void setBody(Stmt *S) { SubExprs[BODY] = S; }

  SourceLocation getForLoc() const { return ForLoc; }
  void setForLoc(SourceLocation L) { ForLoc = L; }
  SourceLocation getLParenLoc() const { return LParenLoc; }
  void setLParenLoc(SourceLocation L) { LParenLoc = L; }
  SourceLocation getRParenLoc() const { return RParenLoc; }
  void setRParenLoc(SourceLocation L) { RParenLoc = L; }

  SourceLocation getLocStart() const LLVM_READONLY { return ForLoc; }
  SourceLocation getLocEnd() const LLVM_READONLY {
    return SubExprs[BODY]->getLocEnd();
  }

  static bool classof(const Stmt *T) {
    return T->getStmtClass() == ForStmtClass;
  }

  // Iterators
  child_range children() {
    return child_range(&SubExprs[0], &SubExprs[0]+END_EXPR);
  }
};

/// GotoStmt - This represents a direct goto.
///
class GotoStmt : public Stmt {
  LabelDecl *Label;
  SourceLocation GotoLoc;
  SourceLocation LabelLoc;
public:
  GotoStmt(LabelDecl *label, SourceLocation GL, SourceLocation LL)
    : Stmt(GotoStmtClass), Label(label), GotoLoc(GL), LabelLoc(LL) {}

  /// \brief Build an empty goto statement.
  explicit GotoStmt(EmptyShell Empty) : Stmt(GotoStmtClass, Empty) { }

  LabelDecl *getLabel() const { return Label; }
  void setLabel(LabelDecl *D) { Label = D; }

  SourceLocation getGotoLoc() const { return GotoLoc; }
  void setGotoLoc(SourceLocation L) { GotoLoc = L; }
  SourceLocation getLabelLoc() const { return LabelLoc; }
  void setLabelLoc(SourceLocation L) { LabelLoc = L; }

  SourceLocation getLocStart() const LLVM_READONLY { return GotoLoc; }
  SourceLocation getLocEnd() const LLVM_READONLY { return LabelLoc; }

  static bool classof(const Stmt *T) {
    return T->getStmtClass() == GotoStmtClass;
  }

  // Iterators
  child_range children() {
    return child_range(child_iterator(), child_iterator());
  }
};

/// IndirectGotoStmt - This represents an indirect goto.
///
class IndirectGotoStmt : public Stmt {
  SourceLocation GotoLoc;
  SourceLocation StarLoc;
  Stmt *Target;
public:
  IndirectGotoStmt(SourceLocation gotoLoc, SourceLocation starLoc,
                   Expr *target)
    : Stmt(IndirectGotoStmtClass), GotoLoc(gotoLoc), StarLoc(starLoc),
      Target((Stmt*)target) {}

  /// \brief Build an empty indirect goto statement.
  explicit IndirectGotoStmt(EmptyShell Empty)
    : Stmt(IndirectGotoStmtClass, Empty) { }

  void setGotoLoc(SourceLocation L) { GotoLoc = L; }
  SourceLocation getGotoLoc() const { return GotoLoc; }
  void setStarLoc(SourceLocation L) { StarLoc = L; }
  SourceLocation getStarLoc() const { return StarLoc; }

  Expr *getTarget() { return reinterpret_cast<Expr*>(Target); }
  const Expr *getTarget() const {return reinterpret_cast<const Expr*>(Target);}
  void setTarget(Expr *E) { Target = reinterpret_cast<Stmt*>(E); }

  /// getConstantTarget - Returns the fixed target of this indirect
  /// goto, if one exists.
  LabelDecl *getConstantTarget();
  const LabelDecl *getConstantTarget() const {
    return const_cast<IndirectGotoStmt*>(this)->getConstantTarget();
  }

  SourceLocation getLocStart() const LLVM_READONLY { return GotoLoc; }
  SourceLocation getLocEnd() const LLVM_READONLY { return Target->getLocEnd(); }

  static bool classof(const Stmt *T) {
    return T->getStmtClass() == IndirectGotoStmtClass;
  }

  // Iterators
  child_range children() { return child_range(&Target, &Target+1); }
};


/// ContinueStmt - This represents a continue.
///
class ContinueStmt : public Stmt {
  SourceLocation ContinueLoc;
public:
  ContinueStmt(SourceLocation CL) : Stmt(ContinueStmtClass), ContinueLoc(CL) {}

  /// \brief Build an empty continue statement.
  explicit ContinueStmt(EmptyShell Empty) : Stmt(ContinueStmtClass, Empty) { }

  SourceLocation getContinueLoc() const { return ContinueLoc; }
  void setContinueLoc(SourceLocation L) { ContinueLoc = L; }

  SourceLocation getLocStart() const LLVM_READONLY { return ContinueLoc; }
  SourceLocation getLocEnd() const LLVM_READONLY { return ContinueLoc; }

  static bool classof(const Stmt *T) {
    return T->getStmtClass() == ContinueStmtClass;
  }

  // Iterators
  child_range children() {
    return child_range(child_iterator(), child_iterator());
  }
};

/// BreakStmt - This represents a break.
///
class BreakStmt : public Stmt {
  SourceLocation BreakLoc;

public:
  BreakStmt(SourceLocation BL) : Stmt(BreakStmtClass), BreakLoc(BL) {
    static_assert(sizeof(BreakStmt) == 2 * sizeof(SourceLocation),
                  "BreakStmt too large");
  }

  /// \brief Build an empty break statement.
  explicit BreakStmt(EmptyShell Empty) : Stmt(BreakStmtClass, Empty) { }

  SourceLocation getBreakLoc() const { return BreakLoc; }
  void setBreakLoc(SourceLocation L) { BreakLoc = L; }

  SourceLocation getLocStart() const LLVM_READONLY { return BreakLoc; }
  SourceLocation getLocEnd() const LLVM_READONLY { return BreakLoc; }

  static bool classof(const Stmt *T) {
    return T->getStmtClass() == BreakStmtClass;
  }

  // Iterators
  child_range children() {
    return child_range(child_iterator(), child_iterator());
  }
};


/// ReturnStmt - This represents a return, optionally of an expression:
///   return;
///   return 4;
///
/// Note that GCC allows return with no argument in a function declared to
/// return a value, and it allows returning a value in functions declared to
/// return void.  We explicitly model this in the AST, which means you can't
/// depend on the return type of the function and the presence of an argument.
///
class ReturnStmt : public Stmt {
  SourceLocation RetLoc;
  Stmt *RetExpr;
  const VarDecl *NRVOCandidate;

public:
  explicit ReturnStmt(SourceLocation RL) : ReturnStmt(RL, nullptr, nullptr) {}

  ReturnStmt(SourceLocation RL, Expr *E, const VarDecl *NRVOCandidate)
      : Stmt(ReturnStmtClass), RetLoc(RL), RetExpr((Stmt *)E),
        NRVOCandidate(NRVOCandidate) {}

  /// \brief Build an empty return expression.
  explicit ReturnStmt(EmptyShell Empty) : Stmt(ReturnStmtClass, Empty) { }

  const Expr *getRetValue() const;
  Expr *getRetValue();
  void setRetValue(Expr *E) { RetExpr = reinterpret_cast<Stmt*>(E); }

  SourceLocation getReturnLoc() const { return RetLoc; }
  void setReturnLoc(SourceLocation L) { RetLoc = L; }

  /// \brief Retrieve the variable that might be used for the named return
  /// value optimization.
  ///
  /// The optimization itself can only be performed if the variable is
  /// also marked as an NRVO object.
  const VarDecl *getNRVOCandidate() const { return NRVOCandidate; }
  void setNRVOCandidate(const VarDecl *Var) { NRVOCandidate = Var; }

  SourceLocation getLocStart() const LLVM_READONLY { return RetLoc; }
  SourceLocation getLocEnd() const LLVM_READONLY {
    return RetExpr ? RetExpr->getLocEnd() : RetLoc;
  }

  static bool classof(const Stmt *T) {
    return T->getStmtClass() == ReturnStmtClass;
  }

  // Iterators
  child_range children() {
    if (RetExpr) return child_range(&RetExpr, &RetExpr+1);
    return child_range(child_iterator(), child_iterator());
  }
};

/// AsmStmt is the base class for GCCAsmStmt and MSAsmStmt.
///
class AsmStmt : public Stmt {
protected:
  SourceLocation AsmLoc;
  /// \brief True if the assembly statement does not have any input or output
  /// operands.
  bool IsSimple;

  /// \brief If true, treat this inline assembly as having side effects.
  /// This assembly statement should not be optimized, deleted or moved.
  bool IsVolatile;

  unsigned NumOutputs;
  unsigned NumInputs;
  unsigned NumClobbers;

  Stmt **Exprs;

  AsmStmt(StmtClass SC, SourceLocation asmloc, bool issimple, bool isvolatile,
          unsigned numoutputs, unsigned numinputs, unsigned numclobbers) :
    Stmt (SC), AsmLoc(asmloc), IsSimple(issimple), IsVolatile(isvolatile),
    NumOutputs(numoutputs), NumInputs(numinputs), NumClobbers(numclobbers) { }

  friend class ASTStmtReader;

public:
  /// \brief Build an empty inline-assembly statement.
  explicit AsmStmt(StmtClass SC, EmptyShell Empty) :
    Stmt(SC, Empty), Exprs(nullptr) { }

  SourceLocation getAsmLoc() const { return AsmLoc; }
  void setAsmLoc(SourceLocation L) { AsmLoc = L; }

  bool isSimple() const { return IsSimple; }
  void setSimple(bool V) { IsSimple = V; }

  bool isVolatile() const { return IsVolatile; }
  void setVolatile(bool V) { IsVolatile = V; }

  SourceLocation getLocStart() const LLVM_READONLY { return SourceLocation(); }
  SourceLocation getLocEnd() const LLVM_READONLY { return SourceLocation(); }

  //===--- Asm String Analysis ---===//

  /// Assemble final IR asm string.
  std::string generateAsmString(const ASTContext &C) const;

  //===--- Output operands ---===//

  unsigned getNumOutputs() const { return NumOutputs; }

  /// getOutputConstraint - Return the constraint string for the specified
  /// output operand.  All output constraints are known to be non-empty (either
  /// '=' or '+').
  StringRef getOutputConstraint(unsigned i) const;

  /// isOutputPlusConstraint - Return true if the specified output constraint
  /// is a "+" constraint (which is both an input and an output) or false if it
  /// is an "=" constraint (just an output).
  bool isOutputPlusConstraint(unsigned i) const {
    return getOutputConstraint(i)[0] == '+';
  }

  const Expr *getOutputExpr(unsigned i) const;

  /// getNumPlusOperands - Return the number of output operands that have a "+"
  /// constraint.
  unsigned getNumPlusOperands() const;

  //===--- Input operands ---===//

  unsigned getNumInputs() const { return NumInputs; }

  /// getInputConstraint - Return the specified input constraint.  Unlike output
  /// constraints, these can be empty.
  StringRef getInputConstraint(unsigned i) const;
  
  const Expr *getInputExpr(unsigned i) const;

  //===--- Other ---===//

  unsigned getNumClobbers() const { return NumClobbers; }
  StringRef getClobber(unsigned i) const;

  static bool classof(const Stmt *T) {
    return T->getStmtClass() == GCCAsmStmtClass ||
      T->getStmtClass() == MSAsmStmtClass;
  }

  // Input expr iterators.

  typedef ExprIterator inputs_iterator;
  typedef ConstExprIterator const_inputs_iterator;
  typedef llvm::iterator_range<inputs_iterator> inputs_range;
  typedef llvm::iterator_range<const_inputs_iterator> inputs_const_range;

  inputs_iterator begin_inputs() {
    return &Exprs[0] + NumOutputs;
  }

  inputs_iterator end_inputs() {
    return &Exprs[0] + NumOutputs + NumInputs;
  }

  inputs_range inputs() { return inputs_range(begin_inputs(), end_inputs()); }

  const_inputs_iterator begin_inputs() const {
    return &Exprs[0] + NumOutputs;
  }

  const_inputs_iterator end_inputs() const {
    return &Exprs[0] + NumOutputs + NumInputs;
  }

  inputs_const_range inputs() const {
    return inputs_const_range(begin_inputs(), end_inputs());
  }

  // Output expr iterators.

  typedef ExprIterator outputs_iterator;
  typedef ConstExprIterator const_outputs_iterator;
  typedef llvm::iterator_range<outputs_iterator> outputs_range;
  typedef llvm::iterator_range<const_outputs_iterator> outputs_const_range;

  outputs_iterator begin_outputs() {
    return &Exprs[0];
  }
  outputs_iterator end_outputs() {
    return &Exprs[0] + NumOutputs;
  }
  outputs_range outputs() {
    return outputs_range(begin_outputs(), end_outputs());
  }

  const_outputs_iterator begin_outputs() const {
    return &Exprs[0];
  }
  const_outputs_iterator end_outputs() const {
    return &Exprs[0] + NumOutputs;
  }
  outputs_const_range outputs() const {
    return outputs_const_range(begin_outputs(), end_outputs());
  }

  child_range children() {
    return child_range(&Exprs[0], &Exprs[0] + NumOutputs + NumInputs);
  }
};

/// This represents a GCC inline-assembly statement extension.
///
class GCCAsmStmt : public AsmStmt {
  SourceLocation RParenLoc;
  StringLiteral *AsmStr;

  // FIXME: If we wanted to, we could allocate all of these in one big array.
  StringLiteral **Constraints;
  StringLiteral **Clobbers;
  IdentifierInfo **Names;

  friend class ASTStmtReader;

public:
  GCCAsmStmt(const ASTContext &C, SourceLocation asmloc, bool issimple,
             bool isvolatile, unsigned numoutputs, unsigned numinputs,
             IdentifierInfo **names, StringLiteral **constraints, Expr **exprs,
             StringLiteral *asmstr, unsigned numclobbers,
             StringLiteral **clobbers, SourceLocation rparenloc);

  /// \brief Build an empty inline-assembly statement.
  explicit GCCAsmStmt(EmptyShell Empty) : AsmStmt(GCCAsmStmtClass, Empty),
    Constraints(nullptr), Clobbers(nullptr), Names(nullptr) { }

  SourceLocation getRParenLoc() const { return RParenLoc; }
  void setRParenLoc(SourceLocation L) { RParenLoc = L; }

  //===--- Asm String Analysis ---===//

  const StringLiteral *getAsmString() const { return AsmStr; }
  StringLiteral *getAsmString() { return AsmStr; }
  void setAsmString(StringLiteral *E) { AsmStr = E; }

  /// AsmStringPiece - this is part of a decomposed asm string specification
  /// (for use with the AnalyzeAsmString function below).  An asm string is
  /// considered to be a concatenation of these parts.
  class AsmStringPiece {
  public:
    enum Kind {
      String,  // String in .ll asm string form, "$" -> "$$" and "%%" -> "%".
      Operand  // Operand reference, with optional modifier %c4.
    };
  private:
    Kind MyKind;
    std::string Str;
    unsigned OperandNo;

    // Source range for operand references.
    CharSourceRange Range;
  public:
    AsmStringPiece(const std::string &S) : MyKind(String), Str(S) {}
    AsmStringPiece(unsigned OpNo, const std::string &S, SourceLocation Begin,
                   SourceLocation End)
      : MyKind(Operand), Str(S), OperandNo(OpNo),
        Range(CharSourceRange::getCharRange(Begin, End)) {
    }

    bool isString() const { return MyKind == String; }
    bool isOperand() const { return MyKind == Operand; }

    const std::string &getString() const {
      return Str;
    }

    unsigned getOperandNo() const {
      assert(isOperand());
      return OperandNo;
    }

    CharSourceRange getRange() const {
      assert(isOperand() && "Range is currently used only for Operands.");
      return Range;
    }

    /// getModifier - Get the modifier for this operand, if present.  This
    /// returns '\0' if there was no modifier.
    char getModifier() const;
  };

  /// AnalyzeAsmString - Analyze the asm string of the current asm, decomposing
  /// it into pieces.  If the asm string is erroneous, emit errors and return
  /// true, otherwise return false.  This handles canonicalization and
  /// translation of strings from GCC syntax to LLVM IR syntax, and handles
  //// flattening of named references like %[foo] to Operand AsmStringPiece's.
  unsigned AnalyzeAsmString(SmallVectorImpl<AsmStringPiece> &Pieces,
                            const ASTContext &C, unsigned &DiagOffs) const;

  /// Assemble final IR asm string.
  std::string generateAsmString(const ASTContext &C) const;

  //===--- Output operands ---===//

  IdentifierInfo *getOutputIdentifier(unsigned i) const {
    return Names[i];
  }

  StringRef getOutputName(unsigned i) const {
    if (IdentifierInfo *II = getOutputIdentifier(i))
      return II->getName();

    return StringRef();
  }

  StringRef getOutputConstraint(unsigned i) const;

  const StringLiteral *getOutputConstraintLiteral(unsigned i) const {
    return Constraints[i];
  }
  StringLiteral *getOutputConstraintLiteral(unsigned i) {
    return Constraints[i];
  }

  Expr *getOutputExpr(unsigned i);

  const Expr *getOutputExpr(unsigned i) const {
    return const_cast<GCCAsmStmt*>(this)->getOutputExpr(i);
  }

  //===--- Input operands ---===//

  IdentifierInfo *getInputIdentifier(unsigned i) const {
    return Names[i + NumOutputs];
  }

  StringRef getInputName(unsigned i) const {
    if (IdentifierInfo *II = getInputIdentifier(i))
      return II->getName();

    return StringRef();
  }

  StringRef getInputConstraint(unsigned i) const;

  const StringLiteral *getInputConstraintLiteral(unsigned i) const {
    return Constraints[i + NumOutputs];
  }
  StringLiteral *getInputConstraintLiteral(unsigned i) {
    return Constraints[i + NumOutputs];
  }

  Expr *getInputExpr(unsigned i);
  void setInputExpr(unsigned i, Expr *E);

  const Expr *getInputExpr(unsigned i) const {
    return const_cast<GCCAsmStmt*>(this)->getInputExpr(i);
  }

private:
  void setOutputsAndInputsAndClobbers(const ASTContext &C,
                                      IdentifierInfo **Names,
                                      StringLiteral **Constraints,
                                      Stmt **Exprs,
                                      unsigned NumOutputs,
                                      unsigned NumInputs,
                                      StringLiteral **Clobbers,
                                      unsigned NumClobbers);
public:

  //===--- Other ---===//

  /// getNamedOperand - Given a symbolic operand reference like %[foo],
  /// translate this into a numeric value needed to reference the same operand.
  /// This returns -1 if the operand name is invalid.
  int getNamedOperand(StringRef SymbolicName) const;

  StringRef getClobber(unsigned i) const;
  StringLiteral *getClobberStringLiteral(unsigned i) { return Clobbers[i]; }
  const StringLiteral *getClobberStringLiteral(unsigned i) const {
    return Clobbers[i];
  }

  SourceLocation getLocStart() const LLVM_READONLY { return AsmLoc; }
  SourceLocation getLocEnd() const LLVM_READONLY { return RParenLoc; }

  static bool classof(const Stmt *T) {
    return T->getStmtClass() == GCCAsmStmtClass;
  }
};

/// This represents a Microsoft inline-assembly statement extension.
///
class MSAsmStmt : public AsmStmt {
  SourceLocation LBraceLoc, EndLoc;
  StringRef AsmStr;

  unsigned NumAsmToks;

  Token *AsmToks;
  StringRef *Constraints;
  StringRef *Clobbers;

  friend class ASTStmtReader;

public:
  MSAsmStmt(const ASTContext &C, SourceLocation asmloc,
            SourceLocation lbraceloc, bool issimple, bool isvolatile,
            ArrayRef<Token> asmtoks, unsigned numoutputs, unsigned numinputs,
            ArrayRef<StringRef> constraints,
            ArrayRef<Expr*> exprs, StringRef asmstr,
            ArrayRef<StringRef> clobbers, SourceLocation endloc);

  /// \brief Build an empty MS-style inline-assembly statement.
  explicit MSAsmStmt(EmptyShell Empty) : AsmStmt(MSAsmStmtClass, Empty),
    NumAsmToks(0), AsmToks(nullptr), Constraints(nullptr), Clobbers(nullptr) { }

  SourceLocation getLBraceLoc() const { return LBraceLoc; }
  void setLBraceLoc(SourceLocation L) { LBraceLoc = L; }
  SourceLocation getEndLoc() const { return EndLoc; }
  void setEndLoc(SourceLocation L) { EndLoc = L; }

  bool hasBraces() const { return LBraceLoc.isValid(); }

  unsigned getNumAsmToks() { return NumAsmToks; }
  Token *getAsmToks() { return AsmToks; }

  //===--- Asm String Analysis ---===//
  StringRef getAsmString() const { return AsmStr; }

  /// Assemble final IR asm string.
  std::string generateAsmString(const ASTContext &C) const;

  //===--- Output operands ---===//

  StringRef getOutputConstraint(unsigned i) const {
    assert(i < NumOutputs);
    return Constraints[i];
  }

  Expr *getOutputExpr(unsigned i);

  const Expr *getOutputExpr(unsigned i) const {
    return const_cast<MSAsmStmt*>(this)->getOutputExpr(i);
  }

  //===--- Input operands ---===//

  StringRef getInputConstraint(unsigned i) const {
    assert(i < NumInputs);
    return Constraints[i + NumOutputs];
  }

  Expr *getInputExpr(unsigned i);
  void setInputExpr(unsigned i, Expr *E);

  const Expr *getInputExpr(unsigned i) const {
    return const_cast<MSAsmStmt*>(this)->getInputExpr(i);
  }

  //===--- Other ---===//

  ArrayRef<StringRef> getAllConstraints() const {
    return llvm::makeArrayRef(Constraints, NumInputs + NumOutputs);
  }
  ArrayRef<StringRef> getClobbers() const {
    return llvm::makeArrayRef(Clobbers, NumClobbers);
  }
  ArrayRef<Expr*> getAllExprs() const {
    return llvm::makeArrayRef(reinterpret_cast<Expr**>(Exprs),
                              NumInputs + NumOutputs);
  }

  StringRef getClobber(unsigned i) const { return getClobbers()[i]; }

private:
  void initialize(const ASTContext &C, StringRef AsmString,
                  ArrayRef<Token> AsmToks, ArrayRef<StringRef> Constraints,
                  ArrayRef<Expr*> Exprs, ArrayRef<StringRef> Clobbers);
public:

  SourceLocation getLocStart() const LLVM_READONLY { return AsmLoc; }
  SourceLocation getLocEnd() const LLVM_READONLY { return EndLoc; }

  static bool classof(const Stmt *T) {
    return T->getStmtClass() == MSAsmStmtClass;
  }

  child_range children() {
    return child_range(&Exprs[0], &Exprs[NumInputs + NumOutputs]);
  }
};

class SEHExceptStmt : public Stmt {
  SourceLocation  Loc;
  Stmt           *Children[2];

  enum { FILTER_EXPR, BLOCK };

  SEHExceptStmt(SourceLocation Loc,
                Expr *FilterExpr,
                Stmt *Block);

  friend class ASTReader;
  friend class ASTStmtReader;
  explicit SEHExceptStmt(EmptyShell E) : Stmt(SEHExceptStmtClass, E) { }

public:
  static SEHExceptStmt* Create(const ASTContext &C,
                               SourceLocation ExceptLoc,
                               Expr *FilterExpr,
                               Stmt *Block);

  SourceLocation getLocStart() const LLVM_READONLY { return getExceptLoc(); }
  SourceLocation getLocEnd() const LLVM_READONLY { return getEndLoc(); }

  SourceLocation getExceptLoc() const { return Loc; }
  SourceLocation getEndLoc() const { return getBlock()->getLocEnd(); }

  Expr *getFilterExpr() const {
    return reinterpret_cast<Expr*>(Children[FILTER_EXPR]);
  }

  CompoundStmt *getBlock() const {
    return cast<CompoundStmt>(Children[BLOCK]);
  }

  child_range children() {
    return child_range(Children,Children+2);
  }

  static bool classof(const Stmt *T) {
    return T->getStmtClass() == SEHExceptStmtClass;
  }

};

class SEHFinallyStmt : public Stmt {
  SourceLocation  Loc;
  Stmt           *Block;

  SEHFinallyStmt(SourceLocation Loc,
                 Stmt *Block);

  friend class ASTReader;
  friend class ASTStmtReader;
  explicit SEHFinallyStmt(EmptyShell E) : Stmt(SEHFinallyStmtClass, E) { }

public:
  static SEHFinallyStmt* Create(const ASTContext &C,
                                SourceLocation FinallyLoc,
                                Stmt *Block);

  SourceLocation getLocStart() const LLVM_READONLY { return getFinallyLoc(); }
  SourceLocation getLocEnd() const LLVM_READONLY { return getEndLoc(); }

  SourceLocation getFinallyLoc() const { return Loc; }
  SourceLocation getEndLoc() const { return Block->getLocEnd(); }

  CompoundStmt *getBlock() const { return cast<CompoundStmt>(Block); }

  child_range children() {
    return child_range(&Block,&Block+1);
  }

  static bool classof(const Stmt *T) {
    return T->getStmtClass() == SEHFinallyStmtClass;
  }

};

class SEHTryStmt : public Stmt {
  bool            IsCXXTry;
  SourceLocation  TryLoc;
  Stmt           *Children[2];

  enum { TRY = 0, HANDLER = 1 };

  SEHTryStmt(bool isCXXTry, // true if 'try' otherwise '__try'
             SourceLocation TryLoc,
             Stmt *TryBlock,
             Stmt *Handler);

  friend class ASTReader;
  friend class ASTStmtReader;
  explicit SEHTryStmt(EmptyShell E) : Stmt(SEHTryStmtClass, E) { }

public:
  static SEHTryStmt* Create(const ASTContext &C, bool isCXXTry,
                            SourceLocation TryLoc, Stmt *TryBlock,
                            Stmt *Handler);

  SourceLocation getLocStart() const LLVM_READONLY { return getTryLoc(); }
  SourceLocation getLocEnd() const LLVM_READONLY { return getEndLoc(); }

  SourceLocation getTryLoc() const { return TryLoc; }
  SourceLocation getEndLoc() const { return Children[HANDLER]->getLocEnd(); }

  bool getIsCXXTry() const { return IsCXXTry; }

  CompoundStmt* getTryBlock() const {
    return cast<CompoundStmt>(Children[TRY]);
  }

  Stmt *getHandler() const { return Children[HANDLER]; }

  /// Returns 0 if not defined
  SEHExceptStmt  *getExceptHandler() const;
  SEHFinallyStmt *getFinallyHandler() const;

  child_range children() {
    return child_range(Children,Children+2);
  }

  static bool classof(const Stmt *T) {
    return T->getStmtClass() == SEHTryStmtClass;
  }
};

/// Represents a __leave statement.
///
class SEHLeaveStmt : public Stmt {
  SourceLocation LeaveLoc;
public:
  explicit SEHLeaveStmt(SourceLocation LL)
      : Stmt(SEHLeaveStmtClass), LeaveLoc(LL) {}

  /// \brief Build an empty __leave statement.
  explicit SEHLeaveStmt(EmptyShell Empty) : Stmt(SEHLeaveStmtClass, Empty) { }

  SourceLocation getLeaveLoc() const { return LeaveLoc; }
  void setLeaveLoc(SourceLocation L) { LeaveLoc = L; }

  SourceLocation getLocStart() const LLVM_READONLY { return LeaveLoc; }
  SourceLocation getLocEnd() const LLVM_READONLY { return LeaveLoc; }

  static bool classof(const Stmt *T) {
    return T->getStmtClass() == SEHLeaveStmtClass;
  }

  // Iterators
  child_range children() {
    return child_range(child_iterator(), child_iterator());
  }
};

/// \brief This captures a statement into a function. For example, the following
/// pragma annotated compound statement can be represented as a CapturedStmt,
/// and this compound statement is the body of an anonymous outlined function.
/// @code
/// #pragma omp parallel
/// {
///   compute();
/// }
/// @endcode
class CapturedStmt : public Stmt {
public:
  /// \brief The different capture forms: by 'this', by reference, capture for
  /// variable-length array type etc.
  enum VariableCaptureKind {
    VCK_This,
    VCK_ByRef,
    VCK_ByCopy,
    VCK_VLAType,
  };

  /// \brief Describes the capture of either a variable, or 'this', or
  /// variable-length array type.
  class Capture {
    llvm::PointerIntPair<VarDecl *, 2, VariableCaptureKind> VarAndKind;
    SourceLocation Loc;

  public:
    /// \brief Create a new capture.
    ///
    /// \param Loc The source location associated with this capture.
    ///
    /// \param Kind The kind of capture (this, ByRef, ...).
    ///
    /// \param Var The variable being captured, or null if capturing this.
    ///
    Capture(SourceLocation Loc, VariableCaptureKind Kind,
            VarDecl *Var = nullptr);

    /// \brief Determine the kind of capture.
    VariableCaptureKind getCaptureKind() const;

    /// \brief Retrieve the source location at which the variable or 'this' was
    /// first used.
    SourceLocation getLocation() const { return Loc; }

    /// \brief Determine whether this capture handles the C++ 'this' pointer.
    bool capturesThis() const { return getCaptureKind() == VCK_This; }

    /// \brief Determine whether this capture handles a variable (by reference).
    bool capturesVariable() const { return getCaptureKind() == VCK_ByRef; }

    /// \brief Determine whether this capture handles a variable by copy.
    bool capturesVariableByCopy() const {
      return getCaptureKind() == VCK_ByCopy;
    }

    /// \brief Determine whether this capture handles a variable-length array
    /// type.
    bool capturesVariableArrayType() const {
      return getCaptureKind() == VCK_VLAType;
    }

    /// \brief Retrieve the declaration of the variable being captured.
    ///
    /// This operation is only valid if this capture captures a variable.
    VarDecl *getCapturedVar() const;

    friend class ASTStmtReader;
  };

private:
  /// \brief The number of variable captured, including 'this'.
  unsigned NumCaptures;

  /// \brief The pointer part is the implicit the outlined function and the 
  /// int part is the captured region kind, 'CR_Default' etc.
  llvm::PointerIntPair<CapturedDecl *, 1, CapturedRegionKind> CapDeclAndKind;

  /// \brief The record for captured variables, a RecordDecl or CXXRecordDecl.
  RecordDecl *TheRecordDecl;

  /// \brief Construct a captured statement.
  CapturedStmt(Stmt *S, CapturedRegionKind Kind, ArrayRef<Capture> Captures,
               ArrayRef<Expr *> CaptureInits, CapturedDecl *CD, RecordDecl *RD);

  /// \brief Construct an empty captured statement.
  CapturedStmt(EmptyShell Empty, unsigned NumCaptures);

  Stmt **getStoredStmts() { return reinterpret_cast<Stmt **>(this + 1); }

  Stmt *const *getStoredStmts() const {
    return reinterpret_cast<Stmt *const *>(this + 1);
  }

  Capture *getStoredCaptures() const;

  void setCapturedStmt(Stmt *S) { getStoredStmts()[NumCaptures] = S; }

public:
  static CapturedStmt *Create(const ASTContext &Context, Stmt *S,
                              CapturedRegionKind Kind,
                              ArrayRef<Capture> Captures,
                              ArrayRef<Expr *> CaptureInits,
                              CapturedDecl *CD, RecordDecl *RD);

  static CapturedStmt *CreateDeserialized(const ASTContext &Context,
                                          unsigned NumCaptures);

  /// \brief Retrieve the statement being captured.
  Stmt *getCapturedStmt() { return getStoredStmts()[NumCaptures]; }
  const Stmt *getCapturedStmt() const { return getStoredStmts()[NumCaptures]; }

  /// \brief Retrieve the outlined function declaration.
  CapturedDecl *getCapturedDecl();
  const CapturedDecl *getCapturedDecl() const;

  /// \brief Set the outlined function declaration.
  void setCapturedDecl(CapturedDecl *D);

  /// \brief Retrieve the captured region kind.
  CapturedRegionKind getCapturedRegionKind() const;

  /// \brief Set the captured region kind.
  void setCapturedRegionKind(CapturedRegionKind Kind);

  /// \brief Retrieve the record declaration for captured variables.
  const RecordDecl *getCapturedRecordDecl() const { return TheRecordDecl; }

  /// \brief Set the record declaration for captured variables.
  void setCapturedRecordDecl(RecordDecl *D) {
    assert(D && "null RecordDecl");
    TheRecordDecl = D;
  }

  /// \brief True if this variable has been captured.
  bool capturesVariable(const VarDecl *Var) const;

  /// \brief An iterator that walks over the captures.
  typedef Capture *capture_iterator;
  typedef const Capture *const_capture_iterator;
  typedef llvm::iterator_range<capture_iterator> capture_range;
  typedef llvm::iterator_range<const_capture_iterator> capture_const_range;

  capture_range captures() {
    return capture_range(capture_begin(), capture_end());
  }
  capture_const_range captures() const {
    return capture_const_range(capture_begin(), capture_end());
  }

  /// \brief Retrieve an iterator pointing to the first capture.
  capture_iterator capture_begin() { return getStoredCaptures(); }
  const_capture_iterator capture_begin() const { return getStoredCaptures(); }

  /// \brief Retrieve an iterator pointing past the end of the sequence of
  /// captures.
  capture_iterator capture_end() const {
    return getStoredCaptures() + NumCaptures;
  }

  /// \brief Retrieve the number of captures, including 'this'.
  unsigned capture_size() const { return NumCaptures; }

  /// \brief Iterator that walks over the capture initialization arguments.
  typedef Expr **capture_init_iterator;
  typedef llvm::iterator_range<capture_init_iterator> capture_init_range;

  /// \brief Const iterator that walks over the capture initialization
  /// arguments.
  typedef Expr *const *const_capture_init_iterator;
  typedef llvm::iterator_range<const_capture_init_iterator>
      const_capture_init_range;

  capture_init_range capture_inits() {
    return capture_init_range(capture_init_begin(), capture_init_end());
  }

  const_capture_init_range capture_inits() const {
    return const_capture_init_range(capture_init_begin(), capture_init_end());
  }

  /// \brief Retrieve the first initialization argument.
  capture_init_iterator capture_init_begin() {
    return reinterpret_cast<Expr **>(getStoredStmts());
  }

  const_capture_init_iterator capture_init_begin() const {
    return reinterpret_cast<Expr *const *>(getStoredStmts());
  }

  /// \brief Retrieve the iterator pointing one past the last initialization
  /// argument.
  capture_init_iterator capture_init_end() {
    return capture_init_begin() + NumCaptures;
  }

  const_capture_init_iterator capture_init_end() const {
    return capture_init_begin() + NumCaptures;
  }

  SourceLocation getLocStart() const LLVM_READONLY {
    return getCapturedStmt()->getLocStart();
  }
  SourceLocation getLocEnd() const LLVM_READONLY {
    return getCapturedStmt()->getLocEnd();
  }
  SourceRange getSourceRange() const LLVM_READONLY {
    return getCapturedStmt()->getSourceRange();
  }

  static bool classof(const Stmt *T) {
    return T->getStmtClass() == CapturedStmtClass;
  }

  child_range children();

  friend class ASTStmtReader;
};

}  // end namespace clang

#endif<|MERGE_RESOLUTION|>--- conflicted
+++ resolved
@@ -253,14 +253,14 @@
     unsigned NumArgs : 32 - 8 - 1 - NumExprBits;
   };
 
-<<<<<<< HEAD
   class CoawaitExprBitfields {
     friend class CoawaitExpr;
 
     unsigned : NumExprBits;
 
     unsigned IsImplicit : 1;
-=======
+  };
+
   enum { NumBoundsExprKindBits = 3 };
 
   class BoundsExprBitFields {
@@ -268,7 +268,6 @@
 
     unsigned : NumExprBits;
     unsigned Kind : NumBoundsExprKindBits;
->>>>>>> e0e0304f
   };
 
   union {
@@ -287,11 +286,8 @@
     ObjCIndirectCopyRestoreExprBitfields ObjCIndirectCopyRestoreExprBits;
     InitListExprBitfields InitListExprBits;
     TypeTraitExprBitfields TypeTraitExprBits;
-<<<<<<< HEAD
     CoawaitExprBitfields CoawaitBits;
-=======
     BoundsExprBitFields BoundsExprBits;
->>>>>>> e0e0304f
   };
 
   friend class ASTStmtReader;
