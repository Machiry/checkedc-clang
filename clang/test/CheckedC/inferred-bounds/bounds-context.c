<<<<<<< HEAD
// Tests for updating observed bounds during bounds inference and checking.
=======
// Tests for updating the observed bounds context during bounds inference and checking.
>>>>>>> bee73603
// This file tests updating the context mapping variables to their bounds
// after checking expressions during bounds analysis.
//
// RUN: %clang_cc1 -Wno-unused-value -fdump-checking-state -verify %s | FileCheck %s

#include <stdchecked.h>

<<<<<<< HEAD
extern array_ptr<int> getArr(void) : count(4);
extern array_ptr<int> getArray(array_ptr<int> arr : count(len), int len, int size) : count(size);
extern array_ptr<int> getArrayWithRange(array_ptr<int> arr) : bounds(arr, arr + 1);
extern void testArgBounds(array_ptr<int> a : count(len), int len);

////////////////////////////////////////////////
// No assignments to variables used in bounds //
////////////////////////////////////////////////
=======
extern void testNtArray(nt_array_ptr<char> p : count(0), int i);
>>>>>>> bee73603

// Parameter and local variables with declared count bounds
void declared1(array_ptr<int> arr : count(len), int len, int size) {
  // Observed bounds context: { a => bounds(a, a + 5), arr => bounds(arr, arr + len) }
  int a checked[] : count(5) = (int checked[]){ 0 };
  // CHECK: Statement S:
  // CHECK-NEXT: DeclStmt
  // CHECK-NEXT:   VarDecl {{.*}} a
  // CHECK-NEXT:     CountBoundsExpr
  // CHECK-NEXT:       IntegerLiteral {{.*}} 5
  // CHECK-NEXT:     CompoundLiteralExpr {{.*}} 'int _Checked[1]'
  // CHECK-NEXT:       InitListExpr {{.*}} 'int _Checked[1]'
  // CHECK-NEXT:         IntegerLiteral {{.*}} 0
  // CHECK-NEXT: Observed bounds context after checking S:
  // CHECK-NEXT: {
  // CHECK-NEXT: Variable:
  // CHECK-NEXT: VarDecl {{.*}} a
  // CHECK-NEXT:   CountBoundsExpr {{.*}} Element
  // CHECK-NEXT:     IntegerLiteral {{.*}} 5
  // CHECK: Bounds:
  // CHECK-NEXT: RangeBoundsExpr
  // CHECK-NEXT:   ImplicitCastExpr {{.*}} <ArrayToPointerDecay>
  // CHECK-NEXT:     DeclRefExpr {{.*}} 'a'
  // CHECK-NEXT:   BinaryOperator {{.*}} '+'
  // CHECK-NEXT:     ImplicitCastExpr {{.*}} <ArrayToPointerDecay>
  // CHECK-NEXT:       DeclRefExpr {{.*}} 'a'
  // CHECK-NEXT:     IntegerLiteral {{.*}} 5
  // CHECK-NEXT: Variable:
  // CHECK-NEXT: ParmVarDecl {{.*}} arr
  // CHECK-NEXT:   CountBoundsExpr {{.*}} Element
  // CHECK-NEXT:     ImplicitCastExpr {{.*}} <LValueToRValue>
  // CHECK-NEXT:       DeclRefExpr {{.*}} 'len'
  // CHECK-NEXT: Bounds:
  // CHECK-NEXT: RangeBoundsExpr
  // CHECK-NEXT:   ImplicitCastExpr {{.*}} <LValueToRValue>
  // CHECK-NEXT:     DeclRefExpr {{.*}} 'arr'
  // CHECK-NEXT:   BinaryOperator {{.*}} '+'
  // CHECK-NEXT:     ImplicitCastExpr {{.*}} <LValueToRValue>
  // CHECK-NEXT:       DeclRefExpr {{.*}} 'arr'
  // CHECK-NEXT:     ImplicitCastExpr {{.*}} <LValueToRValue>
  // CHECK-NEXT:       DeclRefExpr {{.*}} 'len'
  // CHECK-NEXT: }

  // Observed bounds context: { a => bounds(a, a + 5), arr => bounds(arr, arr + len), b => bounds(b, b + size) }
  int b checked[] : count(size) = (int checked[]){ 0 };
  // CHECK: Statement S:
  // CHECK-NEXT: DeclStmt
  // CHECK-NEXT:   VarDecl {{.*}} b
  // CHECK-NEXT:     CountBoundsExpr
  // CHECK-NEXT:       ImplicitCastExpr {{.*}} <LValueToRValue>
  // CHECK-NEXT:         DeclRefExpr {{.*}} 'size'
  // CHECK-NEXT:     CompoundLiteralExpr {{.*}} 'int _Checked[1]'
  // CHECK-NEXT:       InitListExpr {{.*}} 'int _Checked[1]'
  // CHECK-NEXT:         IntegerLiteral {{.*}} 0
  // CHECK-NEXT: Observed bounds context after checking S:
  // CHECK-NEXT: {
  // CHECK: Variable:
  // CHECK-NEXT: VarDecl {{.*}} a
  // CHECK-NEXT:   CountBoundsExpr {{.*}} Element
  // CHECK-NEXT:     IntegerLiteral {{.*}} 5
  // CHECK: Bounds:
  // CHECK-NEXT: RangeBoundsExpr
  // CHECK-NEXT:   ImplicitCastExpr {{.*}} <ArrayToPointerDecay>
  // CHECK-NEXT:     DeclRefExpr {{.*}} 'a'
  // CHECK-NEXT:   BinaryOperator {{.*}} '+'
  // CHECK-NEXT:     ImplicitCastExpr {{.*}} <ArrayToPointerDecay>
  // CHECK-NEXT:       DeclRefExpr {{.*}} 'a'
  // CHECK-NEXT:     IntegerLiteral {{.*}} 5
  // CHECK-NEXT: Variable:
  // CHECK-NEXT: ParmVarDecl {{.*}} arr
  // CHECK-NEXT:   CountBoundsExpr {{.*}} Element
  // CHECK-NEXT:     ImplicitCastExpr {{.*}} <LValueToRValue>
  // CHECK-NEXT:       DeclRefExpr {{.*}} 'len'
  // CHECK-NEXT: Bounds:
  // CHECK-NEXT: RangeBoundsExpr
  // CHECK-NEXT:   ImplicitCastExpr {{.*}} <LValueToRValue>
  // CHECK-NEXT:     DeclRefExpr {{.*}} 'arr'
  // CHECK-NEXT:   BinaryOperator {{.*}} '+'
  // CHECK-NEXT:     ImplicitCastExpr {{.*}} <LValueToRValue>
  // CHECK-NEXT:       DeclRefExpr {{.*}} 'arr'
  // CHECK-NEXT:     ImplicitCastExpr {{.*}} <LValueToRValue>
  // CHECK-NEXT:       DeclRefExpr {{.*}} 'len'
  // CHECK-NEXT: Variable:
  // CHECK-NEXT: VarDecl {{.*}} b
  // CHECK-NEXT:   CountBoundsExpr {{.*}} Element
  // CHECK-NEXT:     ImplicitCastExpr {{.*}} <LValueToRValue>
  // CHECK-NEXT:       DeclRefExpr {{.*}} 'size'
  // CHECK: Bounds:
  // CHECK-NEXT: RangeBoundsExpr
  // CHECK-NEXT:   ImplicitCastExpr {{.*}} <ArrayToPointerDecay>
  // CHECK-NEXT:     DeclRefExpr {{.*}} 'b'
  // CHECK-NEXT:   BinaryOperator {{.*}} '+'
  // CHECK-NEXT:     ImplicitCastExpr {{.*}} <ArrayToPointerDecay>
  // CHECK-NEXT:       DeclRefExpr {{.*}} 'b'
  // CHECK-NEXT:     ImplicitCastExpr {{.*}} <LValueToRValue>
  // CHECK-NEXT:       DeclRefExpr {{.*}} 'size'
  // CHECK-NEXT: }
}

// If statement, redeclared variable
void declared2(int flag, int x, int y) {
  // Observed bounds context: { a => bounds(a, a + x) }
  int a checked[] : count(x) = (int checked[]){ 0 };
  // CHECK: Statement S:
  // CHECK-NEXT: DeclStmt
  // CHECK-NEXT:   VarDecl {{.*}} a
  // CHECK-NEXT:     CountBoundsExpr
  // CHECK-NEXT:       ImplicitCastExpr {{.*}} <LValueToRValue>
  // CHECK-NEXT:         DeclRefExpr {{.*}} 'x'
  // CHECK-NEXT:     CompoundLiteralExpr {{.*}} 'int _Checked[1]'
  // CHECK-NEXT:       InitListExpr {{.*}} 'int _Checked[1]'
  // CHECK-NEXT:         IntegerLiteral {{.*}} 0
  // CHECK-NEXT: Observed bounds context after checking S:
  // CHECK-NEXT: {
  // CHECK-NEXT: Variable:
  // CHECK-NEXT: VarDecl {{.*}} a
  // CHECK-NEXT:   CountBoundsExpr {{.*}} Element
  // CHECK-NEXT:     ImplicitCastExpr {{.*}} <LValueToRValue>
  // CHECK-NEXT:       DeclRefExpr {{.*}} 'x'
  // CHECK: Bounds:
  // CHECK-NEXT: RangeBoundsExpr
  // CHECK-NEXT:   ImplicitCastExpr {{.*}} <ArrayToPointerDecay>
  // CHECK-NEXT:     DeclRefExpr {{.*}} 'a'
  // CHECK-NEXT:   BinaryOperator {{.*}} '+'
  // CHECK-NEXT:     ImplicitCastExpr {{.*}} <ArrayToPointerDecay>
  // CHECK-NEXT:       DeclRefExpr {{.*}} 'a'
  // CHECK-NEXT:     ImplicitCastExpr {{.*}} <LValueToRValue>
  // CHECK-NEXT:       DeclRefExpr {{.*}} 'x'
  // CHECK-NEXT: }

  if (flag) {
    // Observed bounds context: { a => bounds(a, a + x), a => bounds(a, a + y) }
    int a checked[] : count(y) = (int checked[]){ 0 };
    // CHECK: Statement S:
    // CHECK:      DeclStmt
    // CHECK-NEXT:   VarDecl {{.*}} a
    // CHECK-NEXT:     CountBoundsExpr
    // CHECK-NEXT:       ImplicitCastExpr {{.*}} <LValueToRValue>
    // CHECK-NEXT:         DeclRefExpr {{.*}} 'y'
    // CHECK-NEXT:     CompoundLiteralExpr {{.*}} 'int _Checked[1]'
    // CHECK-NEXT:       InitListExpr {{.*}} 'int _Checked[1]'
    // CHECK-NEXT:         IntegerLiteral {{.*}} 0
    // CHECK-NEXT: Observed bounds context after checking S:
    // CHECK-NEXT: {
    // CHECK-NEXT: Variable:
    // CHECK-NEXT: VarDecl {{.*}} a
    // CHECK-NEXT:   CountBoundsExpr {{.*}} Element
    // CHECK-NEXT:     ImplicitCastExpr {{.*}} <LValueToRValue>
    // CHECK-NEXT:       DeclRefExpr {{.*}} 'x'
    // CHECK: Bounds:
    // CHECK-NEXT: RangeBoundsExpr
    // CHECK-NEXT:   ImplicitCastExpr {{.*}} <ArrayToPointerDecay>
    // CHECK-NEXT:     DeclRefExpr {{.*}} 'a'
    // CHECK-NEXT:   BinaryOperator {{.*}} '+'
    // CHECK-NEXT:     ImplicitCastExpr {{.*}} <ArrayToPointerDecay>
    // CHECK-NEXT:       DeclRefExpr {{.*}} 'a'
    // CHECK-NEXT:     ImplicitCastExpr {{.*}} <LValueToRValue>
    // CHECK-NEXT:       DeclRefExpr {{.*}} 'x'
    // CHECK: Variable:
    // CHECK-NEXT: VarDecl {{.*}} a
    // CHECK-NEXT:   CountBoundsExpr {{.*}} Element
    // CHECK-NEXT:     ImplicitCastExpr {{.*}} <LValueToRValue>
    // CHECK-NEXT:       DeclRefExpr {{.*}} 'y'
    // CHECK: Bounds:
    // CHECK-NEXT: RangeBoundsExpr
    // CHECK-NEXT:   ImplicitCastExpr {{.*}} <ArrayToPointerDecay>
    // CHECK-NEXT:     DeclRefExpr {{.*}} 'a'
    // CHECK-NEXT:   BinaryOperator {{.*}} '+'
    // CHECK-NEXT:     ImplicitCastExpr {{.*}} <ArrayToPointerDecay>
    // CHECK-NEXT:       DeclRefExpr {{.*}} 'a'
    // CHECK-NEXT:     ImplicitCastExpr {{.*}} <LValueToRValue>
    // CHECK-NEXT:       DeclRefExpr {{.*}} 'y'
    // CHECK-NEXT: }

    // Observed bounds context: { a => bounds(a, a + x), a => bounds(a, a + y), b => bounds(b, b + y) }
    int b checked[] : count(y) = (int checked []){ 0 };
    // CHECK: Statement S:
    // CHECK:      DeclStmt
    // CHECK-NEXT:   VarDecl {{.*}} b
    // CHECK-NEXT:     CountBoundsExpr
    // CHECK-NEXT:       ImplicitCastExpr {{.*}} <LValueToRValue>
    // CHECK-NEXT:         DeclRefExpr {{.*}} 'y'
    // CHECK-NEXT:     CompoundLiteralExpr {{.*}} 'int _Checked[1]'
    // CHECK-NEXT:       InitListExpr {{.*}} 'int _Checked[1]'
    // CHECK-NEXT:         IntegerLiteral {{.*}} 0
    // CHECK-NEXT: Observed bounds context after checking S:
    // CHECK-NEXT: {
    // CHECK-NEXT: Variable:
    // CHECK-NEXT: VarDecl {{.*}} a
    // CHECK-NEXT:   CountBoundsExpr {{.*}} Element
    // CHECK-NEXT:     ImplicitCastExpr {{.*}} <LValueToRValue>
    // CHECK-NEXT:       DeclRefExpr {{.*}} 'x'
    // CHECK: Bounds:
    // CHECK-NEXT: RangeBoundsExpr
    // CHECK-NEXT:   ImplicitCastExpr {{.*}} <ArrayToPointerDecay>
    // CHECK-NEXT:     DeclRefExpr {{.*}} 'a'
    // CHECK-NEXT:   BinaryOperator {{.*}} '+'
    // CHECK-NEXT:     ImplicitCastExpr {{.*}} <ArrayToPointerDecay>
    // CHECK-NEXT:       DeclRefExpr {{.*}} 'a'
    // CHECK-NEXT:     ImplicitCastExpr {{.*}} <LValueToRValue>
    // CHECK-NEXT:       DeclRefExpr {{.*}} 'x'
    // CHECK: Variable:
    // CHECK-NEXT: VarDecl {{.*}} a
    // CHECK-NEXT:   CountBoundsExpr {{.*}} Element
    // CHECK-NEXT:     ImplicitCastExpr {{.*}} <LValueToRValue>
    // CHECK-NEXT:       DeclRefExpr {{.*}} 'y'
    // CHECK: Bounds:
    // CHECK-NEXT: RangeBoundsExpr
    // CHECK-NEXT:   ImplicitCastExpr {{.*}} <ArrayToPointerDecay>
    // CHECK-NEXT:     DeclRefExpr {{.*}} 'a'
    // CHECK-NEXT:   BinaryOperator {{.*}} '+'
    // CHECK-NEXT:     ImplicitCastExpr {{.*}} <ArrayToPointerDecay>
    // CHECK-NEXT:       DeclRefExpr {{.*}} 'a'
    // CHECK-NEXT:     ImplicitCastExpr {{.*}} <LValueToRValue>
    // CHECK-NEXT:       DeclRefExpr {{.*}} 'y'
    // CHECK: Variable:
    // CHECK-NEXT: VarDecl {{.*}} b
    // CHECK-NEXT:   CountBoundsExpr {{.*}} Element
    // CHECK-NEXT:     ImplicitCastExpr {{.*}} <LValueToRValue>
    // CHECK-NEXT:       DeclRefExpr {{.*}} 'y'
    // CHECK: Bounds:
    // CHECK-NEXT: RangeBoundsExpr
    // CHECK-NEXT:   ImplicitCastExpr {{.*}} <ArrayToPointerDecay>
    // CHECK-NEXT:     DeclRefExpr {{.*}} 'b'
    // CHECK-NEXT:   BinaryOperator {{.*}} '+'
    // CHECK-NEXT:     ImplicitCastExpr {{.*}} <ArrayToPointerDecay>
    // CHECK-NEXT:       DeclRefExpr {{.*}} 'b'
    // CHECK-NEXT:     ImplicitCastExpr {{.*}} <LValueToRValue>
    // CHECK-NEXT:       DeclRefExpr {{.*}} 'y'
    // CHECK-NEXT: }
  }

  // Observed bounds context: { a => bounds(a, a + x), c => bounds(c, c + x) }
  int c checked[] : count(x) = (int checked []){ 0 };
  // CHECK: Statement S:
  // CHECK-NEXT: DeclStmt
  // CHECK-NEXT:   VarDecl {{.*}} c
  // CHECK-NEXT:     CountBoundsExpr
  // CHECK-NEXT:       ImplicitCastExpr {{.*}} <LValueToRValue>
  // CHECK-NEXT:         DeclRefExpr {{.*}} 'x'
  // CHECK-NEXT:     CompoundLiteralExpr {{.*}} 'int _Checked[1]'
  // CHECK-NEXT:       InitListExpr {{.*}} 'int _Checked[1]'
  // CHECK-NEXT:         IntegerLiteral {{.*}} 0
  // CHECK-NEXT: Observed bounds context after checking S:
  // CHECK-NEXT: {
  // CHECK-NEXT: Variable:
  // CHECK-NEXT: VarDecl {{.*}} a
  // CHECK-NEXT:   CountBoundsExpr {{.*}} Element
  // CHECK-NEXT:     ImplicitCastExpr {{.*}} <LValueToRValue>
  // CHECK-NEXT:       DeclRefExpr {{.*}} 'x'
  // CHECK: Bounds:
  // CHECK-NEXT: RangeBoundsExpr
  // CHECK-NEXT:   ImplicitCastExpr {{.*}} <ArrayToPointerDecay>
  // CHECK-NEXT:     DeclRefExpr {{.*}} 'a'
  // CHECK-NEXT:   BinaryOperator {{.*}} '+'
  // CHECK-NEXT:     ImplicitCastExpr {{.*}} <ArrayToPointerDecay>
  // CHECK-NEXT:       DeclRefExpr {{.*}} 'a'
  // CHECK-NEXT:     ImplicitCastExpr {{.*}} <LValueToRValue>
  // CHECK-NEXT:       DeclRefExpr {{.*}} 'x'
  // CHECK-NEXT: Variable:
  // CHECK-NEXT: VarDecl {{.*}} c
  // CHECK-NEXT:   CountBoundsExpr {{.*}} Element
  // CHECK-NEXT:     ImplicitCastExpr {{.*}} <LValueToRValue>
  // CHECK-NEXT:       DeclRefExpr {{.*}} 'x'
  // CHECK: Bounds:
  // CHECK-NEXT: RangeBoundsExpr
  // CHECK-NEXT:   ImplicitCastExpr {{.*}} <ArrayToPointerDecay>
  // CHECK-NEXT:     DeclRefExpr {{.*}} 'c'
  // CHECK-NEXT:   BinaryOperator {{.*}} '+'
  // CHECK-NEXT:     ImplicitCastExpr {{.*}} <ArrayToPointerDecay>
  // CHECK-NEXT:       DeclRefExpr {{.*}} 'c'
  // CHECK-NEXT:     ImplicitCastExpr {{.*}} <LValueToRValue>
  // CHECK-NEXT:       DeclRefExpr {{.*}} 'x'
  // CHECK-NEXT: }
}

<<<<<<< HEAD
/////////////////////////////////////////////
// Assignments to variables used in bounds //
/////////////////////////////////////////////

// Assignment to a variable used in its own bounds
void assign1(array_ptr<int> arr : count(1)) { // expected-note {{(expanded) declared bounds are 'bounds(arr, arr + 1)'}}
  // Observed bounds context before assignment: { arr => bounds(arr, arr + 1) }
  // Original value of arr: arr - 2
  // Observed bounds context after assignment:  { arr => bounds(arr - 2, (arr - 2) + 1) }
  arr = arr + 2; // expected-warning {{cannot prove declared bounds for 'arr' are valid after statement}} \
                 // expected-note {{(expanded) inferred bounds are 'bounds(arr - 2, arr - 2 + 1)'}}
  // CHECK: Statement S:
  // CHECK-NEXT: BinaryOperator {{.*}} '='
  // CHECK-NEXT:   DeclRefExpr {{.*}} 'arr'
  // CHECK-NEXT:   BinaryOperator {{.*}} '+'
  // CHECK-NEXT:     ImplicitCastExpr {{.*}} <LValueToRValue>
  // CHECK-NEXT:       DeclRefExpr {{.*}} 'arr'
  // CHECK-NEXT:     IntegerLiteral {{.*}} 2
  // CHECK-NEXT: Observed bounds context after checking S:
  // CHECK-NEXT: {
  // CHECK-NEXT: Variable:
  // CHECK-NEXT: ParmVarDecl {{.*}} arr
  // CHECK-NEXT:   CountBoundsExpr {{.*}} Element
  // CHECK-NEXT:     IntegerLiteral {{.*}} 1
  // CHECK-NEXT: Bounds:
  // CHECK-NEXT: RangeBoundsExpr
  // CHECK-NEXT:   BinaryOperator {{.*}} '-'
  // CHECK-NEXT:     ImplicitCastExpr {{.*}} <LValueToRValue>
  // CHECK-NEXT:       DeclRefExpr {{.*}} 'arr'
  // CHECK-NEXT:     IntegerLiteral {{.*}} 2
  // CHECK-NEXT:   BinaryOperator {{.*}} '+'
  // CHECK-NEXT:     BinaryOperator {{.*}} '-'
  // CHECK-NEXT:       ImplicitCastExpr {{.*}} <LValueToRValue>
  // CHECK-NEXT:         DeclRefExpr {{.*}} 'arr'
  // CHECK-NEXT:       IntegerLiteral {{.*}} 2
  // CHECK-NEXT:     IntegerLiteral {{.*}} 1
  // CHECK-NEXT: }
}

// Assignment to a variable used in other variables' bounds
void assign2(
  array_ptr<int> a : count(len - 1), // expected-note {{(expanded) declared bounds are 'bounds(a, a + len - 1)'}}
  char b nt_checked[0] : count(len), // expected-note {{(expanded) declared bounds are 'bounds(b, b + len)'}}
  unsigned len
) {
  // Observed bounds context before assignment: { a => bounds(a, a + len - 1), b => bounds(b, b + len) }
  // Original value of len: len + 3
  // Observed bounds context after assignment : { a => bounds(a, a + ((len + 3) - 1)), b => bounds(b, b + (len + 3)) }
  len = len - 3; // expected-warning {{cannot prove declared bounds for 'a' are valid after statement}} \
                 // expected-note {{(expanded) inferred bounds are 'bounds(a, a + len + 3 - 1)'}} \
                 // expected-warning {{cannot prove declared bounds for 'b' are valid after statement}} \
                 // expected-note {{(expanded) inferred bounds are 'bounds(b, b + len + 3)'}}
  // CHECK: Statement S:
  // CHECK-NEXT: BinaryOperator {{.*}} '='
  // CHECK-NEXT:   DeclRefExpr {{.*}} 'len'
  // CHECK-NEXT:   BinaryOperator {{.*}} '-'
  // CHECK-NEXT:     ImplicitCastExpr {{.*}} <LValueToRValue>
  // CHECK-NEXT:       DeclRefExpr {{.*}} 'len'
  // CHECK-NEXT:     ImplicitCastExpr {{.*}} 'unsigned int' <IntegralCast>
  // CHECK-NEXT:       IntegerLiteral {{.*}} 3
  // CHECK-NEXT: Observed bounds context after checking S:
  // CHECK-NEXT: {
  // CHECK-NEXT: Variable:
  // CHECK-NEXT: ParmVarDecl {{.*}} a
  // CHECK-NEXT:   CountBoundsExpr {{.*}} Element
  // CHECK-NEXT:     BinaryOperator {{.*}} '-'
  // CHECK-NEXT:       ImplicitCastExpr {{.*}} <LValueToRValue>
  // CHECK-NEXT:         DeclRefExpr {{.*}} 'len'
  // CHECK-NEXT:       ImplicitCastExpr {{.*}} 'unsigned int' <IntegralCast>
  // CHECK-NEXT:         IntegerLiteral {{.*}} 1
  // CHECK: Bounds:
  // CHECK-NEXT: RangeBoundsExpr
  // CHECK-NEXT:   ImplicitCastExpr {{.*}} <LValueToRValue>
  // CHECK-NEXT:     DeclRefExpr {{.*}} 'a'
  // CHECK-NEXT:   BinaryOperator {{.*}} '+'
  // CHECK-NEXT:     ImplicitCastExpr {{.*}} <LValueToRValue>
  // CHECK-NEXT:       DeclRefExpr {{.*}} 'a'
  // CHECK-NEXT:     BinaryOperator {{.*}} '-'
  // CHECK-NEXT:       BinaryOperator {{.*}} '+'
  // CHECK-NEXT:         ImplicitCastExpr {{.*}} <LValueToRValue>
  // CHECK-NEXT:           DeclRefExpr {{.*}} 'len'
  // CHECK-NEXT:         ImplicitCastExpr {{.*}} 'unsigned int' <IntegralCast>
  // CHECK-NEXT:           IntegerLiteral {{.*}} 3
  // CHECK-NEXT:       ImplicitCastExpr {{.*}} 'unsigned int' <IntegralCast>
  // CHECK-NEXT:         IntegerLiteral {{.*}} 1
  // CHECK-NEXT: Variable:
  // CHECK-NEXT: ParmVarDecl {{.*}} b
  // CHECK-NEXT:   CountBoundsExpr {{.*}} Element
  // CHECK-NEXT:     ImplicitCastExpr {{.*}} <LValueToRValue>
  // CHECK-NEXT:       DeclRefExpr {{.*}} 'len'
  // CHECK: Bounds:
  // CHECK-NEXT: RangeBoundsExpr
  // CHECK-NEXT:   ImplicitCastExpr {{.*}} <LValueToRValue>
  // CHECK-NEXT:     DeclRefExpr {{.*}} 'b'
  // CHECK-NEXT:   BinaryOperator {{.*}} '+'
  // CHECK-NEXT:     ImplicitCastExpr {{.*}} <LValueToRValue>
  // CHECK-NEXT:       DeclRefExpr {{.*}} 'b'
  // CHECK-NEXT:     BinaryOperator {{.*}} '+'
  // CHECK-NEXT:       ImplicitCastExpr {{.*}} <LValueToRValue>
  // CHECK-NEXT:         DeclRefExpr {{.*}} 'len'
  // CHECK-NEXT:       ImplicitCastExpr {{.*}} 'unsigned int' <IntegralCast>
  // CHECK-NEXT:         IntegerLiteral {{.*}} 3
  // CHECK-NEXT: }
}

// Assignment to a variable doesn't affect bounds that don't use the variable
void assign3(array_ptr<int> a : bounds(unknown), nt_array_ptr<char> b : count(1), int len) {
  // Observed bounds context before assignment: { a => bounds(unknown), b => bounds(b, b + 1) }
  // Observed bounds context after assignment:  { a => bounds(unknown), b => bounds(b, b + 1) }
  len = 0;
  // CHECK: Statement S:
  // CHECK-NEXT: BinaryOperator {{.*}} '='
  // CHECK-NEXT:   DeclRefExpr {{.*}} 'len'
  // CHECK-NEXT:   IntegerLiteral {{.*}} 0
  // CHECK-NEXT: Observed bounds context after checking S:
  // CHECK-NEXT: {
  // CHECK-NEXT: Variable:
  // CHECK-NEXT: ParmVarDecl {{.*}} a
  // CHECK-NEXT:   NullaryBoundsExpr {{.*}} Unknown
  // CHECK-NEXT: Bounds:
  // CHECK-NEXT: NullaryBoundsExpr {{.*}} Unknown
  // CHECK-NEXT: Variable:
  // CHECK-NEXT: ParmVarDecl {{.*}} b
  // CHECK-NEXT:   CountBoundsExpr {{.*}} Element
  // CHECK-NEXT:     IntegerLiteral {{.*}} 1
  // CHECK-NEXT: Bounds:
  // CHECK-NEXT: RangeBoundsExpr
  // CHECK-NEXT:   ImplicitCastExpr {{.*}} <LValueToRValue>
  // CHECK-NEXT:     DeclRefExpr {{.*}} 'b'
  // CHECK-NEXT:   BinaryOperator {{.*}} '+'
  // CHECK-NEXT:     ImplicitCastExpr {{.*}} <LValueToRValue>
  // CHECK-NEXT:       DeclRefExpr {{.*}} 'b'
  // CHECK-NEXT:     IntegerLiteral {{.*}} 1
  // CHECK-NEXT: }
}

// Multiple assignments to variables used in bounds
void assign4(array_ptr<int> a : count(len), unsigned len) { // expected-note {{(expanded) declared bounds are 'bounds(a, a + len)'}}
  // Observed bounds context before assignment: { a => bounds(a, a + len) }
  // Original value of a: a - 1, original value of len: len + 1
  // Observed bounds context after assignment:  { a => bounds(a - 1, (a - 1) + (len + 1)) }
  ++a, len--; // expected-warning {{cannot prove declared bounds for 'a' are valid after statement}} \
              // expected-note {{(expanded) inferred bounds are 'bounds(a - 1, a - 1 + len + 1U)'}}
  // CHECK: Statement S:
  // CHECK-NEXT: BinaryOperator {{.*}} ','
  // CHECK-NEXT:   UnaryOperator {{.*}} prefix '++'
  // CHECK-NEXT:     DeclRefExpr {{.*}} 'a'
  // CHECK-NEXT:   UnaryOperator {{.*}} postfix '--'
  // CHECK-NEXT:     DeclRefExpr {{.*}} 'len'
  // CHECK-NEXT: Observed bounds context after checking S:
  // CHECK-NEXT: {
  // CHECK-NEXT: Variable:
  // CHECK-NEXT: ParmVarDecl {{.*}} a
  // CHECK-NEXT:   CountBoundsExpr {{.*}} Element
  // CHECK-NEXT:     ImplicitCastExpr {{.*}} <LValueToRValue>
  // CHECK-NEXT:       DeclRefExpr {{.*}} 'len'
  // CHECK-NEXT: Bounds:
  // CHECK-NEXT: RangeBoundsExpr
  // CHECK-NEXT:   BinaryOperator {{.*}} '-'
  // CHECK-NEXT:     ImplicitCastExpr {{.*}} <LValueToRValue>
  // CHECK-NEXT:       DeclRefExpr {{.*}} 'a'
  // CHECK-NEXT:     IntegerLiteral {{.*}} 1
  // CHECK-NEXT:   BinaryOperator {{.*}} '+'
  // CHECK-NEXT:     BinaryOperator {{.*}} '-'
  // CHECK-NEXT:       ImplicitCastExpr {{.*}} <LValueToRValue>
  // CHECK-NEXT:         DeclRefExpr {{.*}} 'a'
  // CHECK-NEXT:       IntegerLiteral {{.*}} 1
  // CHECK-NEXT:     BinaryOperator {{.*}} '+'
  // CHECK-NEXT:       ImplicitCastExpr {{.*}} <LValueToRValue>
  // CHECK-NEXT:         DeclRefExpr {{.*}} 'len'
  // CHECK-NEXT:       IntegerLiteral {{.*}} 1
}

// Original value of variable used in bounds is another variable
void assign5(array_ptr<int> a : count(len), int len, int size) { // expected-note {{(expanded) declared bounds are 'bounds(a, a + len)'}}
  // Observed bounds context before assignment: { a => bounds(a, a + len) }
  // Observed bounds context after assignment:  { a => bounds(a, a + len) }
  size = len;
  // CHECK: Statement S:
  // CHECK-NEXT: BinaryOperator {{.*}} '='
  // CHECK-NEXT:   DeclRefExpr {{.*}} 'size'
  // CHECK-NEXT:   ImplicitCastExpr {{.*}} <LValueToRValue>
  // CHECK-NEXT:     DeclRefExpr {{.*}} 'len'
  // CHECK-NEXT: Observed bounds context after checking S:
  // CHECK-NEXT: {
  // CHECK-NEXT: Variable:
  // CHECK-NEXT: ParmVarDecl {{.*}} a
  // CHECK-NEXT:   CountBoundsExpr {{.*}} Element
  // CHECK-NEXT:     ImplicitCastExpr {{.*}} <LValueToRValue>
  // CHECK-NEXT:       DeclRefExpr {{.*}} 'len'
  // CHECK-NEXT: Bounds:
  // CHECK-NEXT: RangeBoundsExpr
  // CHECK-NEXT:   ImplicitCastExpr {{.*}} <LValueToRValue>
  // CHECK-NEXT:     DeclRefExpr {{.*}} 'a'
  // CHECK-NEXT:   BinaryOperator {{.*}} '+'
  // CHECK-NEXT:     ImplicitCastExpr {{.*}} <LValueToRValue>
  // CHECK-NEXT:       DeclRefExpr {{.*}} 'a'
  // CHECK-NEXT:     ImplicitCastExpr {{.*}} <LValueToRValue>
  // CHECK-NEXT:       DeclRefExpr {{.*}} 'len'
  // CHECK-NEXT: }

  // Observed bounds context before assignment: { a => bounds(a, a + len) }
  // Original value of len: size
  // Observed bounds context after assignment:  { a => bounds(a, a + size) }
  len = len * 2; // expected-warning {{cannot prove declared bounds for 'a' are valid after statement}} \
                 // expected-note {{(expanded) inferred bounds are 'bounds(a, a + size)'}}
  // CHECK: Statement S:
  // CHECK-NEXT: BinaryOperator {{.*}} '='
  // CHECK-NEXT:   DeclRefExpr {{.*}} 'len'
  // CHECK-NEXT:   BinaryOperator {{.*}} '*'
  // CHECK-NEXT:     ImplicitCastExpr {{.*}} <LValueToRValue>
  // CHECK-NEXT:       DeclRefExpr {{.*}} 'len'
  // CHECK-NEXT:     IntegerLiteral {{.*}} 2
  // CHECK-NEXT: Observed bounds context after checking S:
  // CHECK-NEXT: {
  // CHECK-NEXT: Variable:
  // CHECK-NEXT: ParmVarDecl {{.*}} a
  // CHECK-NEXT:   CountBoundsExpr {{.*}} Element
  // CHECK-NEXT:     ImplicitCastExpr {{.*}} <LValueToRValue>
  // CHECK-NEXT:       DeclRefExpr {{.*}} 'len'
  // CHECK-NEXT: Bounds:
  // CHECK-NEXT: RangeBoundsExpr
  // CHECK-NEXT:   ImplicitCastExpr {{.*}} <LValueToRValue>
  // CHECK-NEXT:     DeclRefExpr {{.*}} 'a'
  // CHECK-NEXT:   BinaryOperator {{.*}} '+'
  // CHECK-NEXT:     ImplicitCastExpr {{.*}} <LValueToRValue>
  // CHECK-NEXT:       DeclRefExpr {{.*}} 'a'
  // CHECK-NEXT:     ImplicitCastExpr {{.*}} <LValueToRValue>
  // CHECK-NEXT:       DeclRefExpr {{.*}} 'size'
  // CHECK-NEXT: }
}

// Assignment to a variable with no original value sets the observed bounds
// that use the variable to unknown
void assign6(array_ptr<int> a : count(len), int len) { // expected-note {{(expanded) declared bounds are 'bounds(a, a + len)'}}
  // Observed bounds context before assignment: { a => bounds(a, a + len) }
  // Original value of len: null
  // Observed bounds context after assignment:  { a => bounds(unknown) }
  len = len * 2; // expected-error {{inferred bounds for 'a' are unknown after statement}} \
                 // expected-note {{lost the value of the variable 'len' which is used in the (expanded) inferred bounds 'bounds(a, a + len)' of 'a'}}
  // CHECK: Statement S:
  // CHECK-NEXT: BinaryOperator {{.*}} '='
  // CHECK-NEXT:   DeclRefExpr {{.*}} 'len'
  // CHECK-NEXT:   BinaryOperator {{.*}} '*'
  // CHECK-NEXT:     ImplicitCastExpr {{.*}} <LValueToRValue>
  // CHECK-NEXT:       DeclRefExpr {{.*}} 'len'
  // CHECK-NEXT:     IntegerLiteral {{.*}} 2
  // CHECK-NEXT: Observed bounds context after checking S:
  // CHECK-NEXT: {
  // CHECK-NEXT: Variable:
  // CHECK-NEXT: ParmVarDecl {{.*}} a
  // CHECK-NEXT:   CountBoundsExpr {{.*}} Element
  // CHECK-NEXT:     ImplicitCastExpr {{.*}} <LValueToRValue>
  // CHECK-NEXT:       DeclRefExpr {{.*}} 'len'
  // CHECK-NEXT: Bounds:
  // CHECK-NEXT: NullaryBoundsExpr {{.*}} Unknown
  // CHECK-NEXT: }
}

// Assignment to a variable that is used in the bounds of the RHS of the assignment
void assign7(
  array_ptr<int> a : bounds(a, a + 1), // expected-note 2 {{(expanded) declared bounds are 'bounds(a, a + 1)'}}
  array_ptr<int> b : bounds(a, a + 1), // expected-note 2 {{(expanded) declared bounds are 'bounds(a, a + 1)'}}
  array_ptr<int> c : bounds(a, a + 1) // expected-note 2 {{(expanded) declared bounds are 'bounds(a, a + 1)'}}
) {
  // Observed bounds context before assignemnt: { a => bounds(a, a + 1), b => bounds(a, a + 1), c => bounds(a + 1) }
  // Original value of a: null
  // Observed bounds context after assignment:  { a => bounds(unknown), b => bounds(unknown), c => bounds(unknown) }
  a = b; // expected-error {{inferred bounds for 'a' are unknown after statement}} \
         // expected-note {{lost the value of the variable 'a' which is used in the (expanded) inferred bounds 'bounds(a, a + 1)' of 'a'}} \
         // expected-error {{inferred bounds for 'b' are unknown after statement}} \
         // expected-note {{lost the value of the variable 'a' which is used in the (expanded) inferred bounds 'bounds(a, a + 1)' of 'b'}} \
         // expected-error {{inferred bounds for 'c' are unknown after statement}} \
         // expected-note {{lost the value of the variable 'a' which is used in the (expanded) inferred bounds 'bounds(a, a + 1)' of 'c'}}
  // CHECK: Statement S:
  // CHECK-NEXT: BinaryOperator {{.*}} '='
  // CHECK-NEXT:   DeclRefExpr {{.*}} 'a'
  // CHECK-NEXT:   ImplicitCastExpr {{.*}} <LValueToRValue>
  // CHECK-NEXT:     DeclRefExpr {{.*}} 'b'
  // CHECK-NEXT: Observed bounds context after checking S:
  // CHECK-NEXT: {
  // CHECK-NEXT: Variable:
  // CHECK-NEXT: ParmVarDecl {{.*}} a
  // CHECK-NEXT:   RangeBoundsExpr
  // CHECK-NEXT:     ImplicitCastExpr {{.*}} <LValueToRValue>
  // CHECK-NEXT:       DeclRefExpr {{.*}} 'a'
  // CHECK-NEXT:     BinaryOperator {{.*}} '+'
  // CHECK-NEXT:       ImplicitCastExpr {{.*}} <LValueToRValue>
  // CHECK-NEXT:         DeclRefExpr {{.*}} 'a'
  // CHECK-NEXT:       IntegerLiteral {{.*}} 1
  // CHECK-NEXT: Bounds:
  // CHECK-NEXT: NullaryBoundsExpr {{.*}} Unknown
  // CHECK-NEXT: Variable:
  // CHECK-NEXT: ParmVarDecl {{.*}} b
  // CHECK-NEXT:   RangeBoundsExpr
  // CHECK-NEXT:     ImplicitCastExpr {{.*}} <LValueToRValue>
  // CHECK-NEXT:       DeclRefExpr {{.*}} 'a'
  // CHECK-NEXT:     BinaryOperator {{.*}} '+'
  // CHECK-NEXT:       ImplicitCastExpr {{.*}} <LValueToRValue>
  // CHECK-NEXT:         DeclRefExpr {{.*}} 'a'
  // CHECK-NEXT:       IntegerLiteral {{.*}} 1
  // CHECK-NEXT: Bounds:
  // CHECK-NEXT: NullaryBoundsExpr {{.*}} Unknown
  // CHECK-NEXT: Variable:
  // CHECK-NEXT: ParmVarDecl {{.*}} c
  // CHECK-NEXT:   RangeBoundsExpr
  // CHECK-NEXT:     ImplicitCastExpr {{.*}} <LValueToRValue>
  // CHECK-NEXT:       DeclRefExpr {{.*}} 'a'
  // CHECK-NEXT:     BinaryOperator {{.*}} '+'
  // CHECK-NEXT:       ImplicitCastExpr {{.*}} <LValueToRValue>
  // CHECK-NEXT:         DeclRefExpr {{.*}} 'a'
  // CHECK-NEXT:       IntegerLiteral {{.*}} 1
  // CHECK-NEXT: Bounds:
  // CHECK-NEXT: NullaryBoundsExpr {{.*}} Unknown
  // CHECK-NEXT: }

  // Observed bounds context before assignment: { a => bounds(a, a + 1), b => bounds(a, a + 1), c => bounds(a, a + 1) }
  // Original value of a: b
  // Observed bounds context after assignment:  { a => bounds(b, b + 1), b => bounds(b, b + 1), c => bounds(b, b + 1) }
  a = c; // expected-warning {{cannot prove declared bounds for 'a' are valid after statement}} \
         // expected-warning {{cannot prove declared bounds for 'b' are valid after statement}} \
         // expected-warning {{cannot prove declared bounds for 'c' are valid after statement}} \
         // expected-note 3 {{(expanded) inferred bounds are 'bounds(b, b + 1)'}}
  // CHECK: Statement S:
  // CHECK-NEXT: BinaryOperator {{.*}} '='
  // CHECK-NEXT:   DeclRefExpr {{.*}} 'a'
  // CHECK-NEXT:   ImplicitCastExpr {{.*}} <LValueToRValue>
  // CHECK-NEXT:     DeclRefExpr {{.*}} 'c'
  // CHECK-NEXT: Observed bounds context after checking S:
  // CHECK-NEXT: {
  // CHECK-NEXT: Variable:
  // CHECK-NEXT: ParmVarDecl {{.*}} a
  // CHECK-NEXT:   RangeBoundsExpr
  // CHECK-NEXT:     ImplicitCastExpr {{.*}} <LValueToRValue>
  // CHECK-NEXT:       DeclRefExpr {{.*}} 'a'
  // CHECK-NEXT:     BinaryOperator {{.*}} '+'
  // CHECK-NEXT:       ImplicitCastExpr {{.*}} <LValueToRValue>
  // CHECK-NEXT:         DeclRefExpr {{.*}} 'a'
  // CHECK-NEXT:       IntegerLiteral {{.*}} 1
  // CHECK-NEXT: Bounds:
  // CHECK-NEXT: RangeBoundsExpr
  // CHECK-NEXT:   ImplicitCastExpr {{.*}} <LValueToRValue>
  // CHECK-NEXT:     DeclRefExpr {{.*}} 'b'
  // CHECK-NEXT:   BinaryOperator {{.*}} '+'
  // CHECK-NEXT:     ImplicitCastExpr {{.*}} <LValueToRValue>
  // CHECK-NEXT:       DeclRefExpr {{.*}} 'b'
  // CHECK-NEXT:     IntegerLiteral {{.*}} 1
  // CHECK-NEXT: Variable:
  // CHECK-NEXT: ParmVarDecl {{.*}} b
  // CHECK-NEXT:   RangeBoundsExpr
  // CHECK-NEXT:     ImplicitCastExpr {{.*}} <LValueToRValue>
  // CHECK-NEXT:       DeclRefExpr {{.*}} 'a'
  // CHECK-NEXT:     BinaryOperator {{.*}} '+'
  // CHECK-NEXT:       ImplicitCastExpr {{.*}} <LValueToRValue>
  // CHECK-NEXT:         DeclRefExpr {{.*}} 'a'
  // CHECK-NEXT:       IntegerLiteral {{.*}} 1
  // CHECK-NEXT: Bounds:
  // CHECK-NEXT: RangeBoundsExpr
  // CHECK-NEXT:   ImplicitCastExpr {{.*}} <LValueToRValue>
  // CHECK-NEXT:     DeclRefExpr {{.*}} 'b'
  // CHECK-NEXT:   BinaryOperator {{.*}} '+'
  // CHECK-NEXT:     ImplicitCastExpr {{.*}} <LValueToRValue>
  // CHECK-NEXT:       DeclRefExpr {{.*}} 'b'
  // CHECK-NEXT:     IntegerLiteral {{.*}} 1
  // CHECK-NEXT: Variable:
  // CHECK-NEXT: ParmVarDecl {{.*}} c
  // CHECK-NEXT:   RangeBoundsExpr
  // CHECK-NEXT:     ImplicitCastExpr {{.*}} <LValueToRValue>
  // CHECK-NEXT:       DeclRefExpr {{.*}} 'a'
  // CHECK-NEXT:     BinaryOperator {{.*}} '+'
  // CHECK-NEXT:       ImplicitCastExpr {{.*}} <LValueToRValue>
  // CHECK-NEXT:         DeclRefExpr {{.*}} 'a'
  // CHECK-NEXT:       IntegerLiteral {{.*}} 1
  // CHECK-NEXT: Bounds:
  // CHECK-NEXT: RangeBoundsExpr
  // CHECK-NEXT:   ImplicitCastExpr {{.*}} <LValueToRValue>
  // CHECK-NEXT:     DeclRefExpr {{.*}} 'b'
  // CHECK-NEXT:   BinaryOperator {{.*}} '+'
  // CHECK-NEXT:     ImplicitCastExpr {{.*}} <LValueToRValue>
  // CHECK-NEXT:       DeclRefExpr {{.*}} 'b'
  // CHECK-NEXT:     IntegerLiteral {{.*}} 1
  // CHECK-NEXT: }
}

////////////////////////////////////////////////////////////////////
// Setting the observed bounds of a variable to the source bounds //
////////////////////////////////////////////////////////////////////

// Scalar-typed variable declarations (array_ptr, nt_array_ptr) set the observed bounds to the initializer bounds
void source_bounds1(array_ptr<int> a: count(1)) {
  // Initializer bounds for a: bounds(a, a + 1)
  // Observed bounds context after declaration:  { a => bounds(a, a + 1), arr => bounds(a, a + 1) }
  array_ptr<int> arr : count(0) = a;
  // CHECK: Statement S:
  // CHECK-NEXT: DeclStmt
  // CHECK-NEXT:   VarDecl {{.*}} arr
  // CHECK-NEXT:     CountBoundsExpr {{.*}} Element
  // CHECK-NEXT:       IntegerLiteral {{.*}} 0
  // CHECK-NEXT:     ImplicitCastExpr {{.*}} <LValueToRValue>
  // CHECK-NEXT:       DeclRefExpr {{.*}} 'a'
  // CHECK-NEXT: Observed bounds context after checking S:
  // CHECK-NEXT: {
  // CHECK-NEXT: Variable:
  // CHECK-NEXT: ParmVarDecl {{.*}} a
  // CHECK-NEXT:   CountBoundsExpr {{.*}} Element
  // CHECK-NEXT:     IntegerLiteral {{.*}} 1
  // CHECK-NEXT: Bounds:
  // CHECK-NEXT: RangeBoundsExpr
  // CHECK-NEXT:   ImplicitCastExpr {{.*}} <LValueToRValue>
  // CHECK-NEXT:     DeclRefExpr {{.*}} 'a'
  // CHECK-NEXT:   BinaryOperator {{.*}} '+'
  // CHECK-NEXT:     ImplicitCastExpr {{.*}} <LValueToRValue>
  // CHECK-NEXT:       DeclRefExpr {{.*}} 'a'
  // CHECK-NEXT:     IntegerLiteral {{.*}} 1
  // CHECK-NEXT: Variable:
  // CHECK-NEXT: VarDecl {{.*}} arr
  // CHECK-NEXT:   CountBoundsExpr {{.*}} Element
  // CHECK-NEXT:     IntegerLiteral {{.*}} 0
  // CHECK: Bounds:
  // CHECK-NEXT: RangeBoundsExpr
  // CHECK-NEXT:   ImplicitCastExpr {{.*}} <LValueToRValue>
  // CHECK-NEXT:     DeclRefExpr {{.*}} 'a'
  // CHECK-NEXT:   BinaryOperator {{.*}} '+'
  // CHECK-NEXT:     ImplicitCastExpr {{.*}} <LValueToRValue>
  // CHECK-NEXT:       DeclRefExpr {{.*}} 'a'
  // CHECK-NEXT:     IntegerLiteral {{.*}} 1
  // CHECK-NEXT: }

  // Initializer bounds for "abc": bounds(temp("abc"), temp("abc") + 3)
  // Observed bounds context after declaration:  { a => bounds(a, a + 1), arr => bounds(arr, arr + 0), buf => bounds(temp("abc"), temp("abc") + 3) }
  // TODO: checkedc-clang issue #845: equality between buf and "abc"
  // needs to be recorded in order to properly validate the bounds of buf.
  nt_array_ptr<char> buf : count(2) = "abc"; // expected-warning {{cannot prove declared bounds for 'buf' are valid after statement}} \
                                             // expected-note {{(expanded) declared bounds are 'bounds(buf, buf + 2)'}} \
                                             // expected-note {{(expanded) inferred bounds are 'bounds(value of "abc", value of "abc" + 3)'}}
  // CHECK: Statement S:
  // CHECK-NEXT: DeclStmt
  // CHECK-NEXT:   VarDecl {{.*}} buf
  // CHECK-NEXT:     CountBoundsExpr {{.*}} Element
  // CHECK-NEXT:       IntegerLiteral {{.*}} 2
  // CHECK-NEXT:     ImplicitCastExpr {{.*}} <ArrayToPointerDecay>
  // CHECK-NEXT:       CHKCBindTemporaryExpr {{.*}} 'char [4]'
  // CHECK-NEXT:         StringLiteral {{.*}} "abc"
  // CHECK-NEXT: Observed bounds context after checking S:
  // CHECK-NEXT: {
  // CHECK-NEXT: Variable:
  // CHECK-NEXT: ParmVarDecl {{.*}} a
  // CHECK-NEXT:   CountBoundsExpr {{.*}} Element
  // CHECK-NEXT:     IntegerLiteral {{.*}} 1
  // CHECK-NEXT: Bounds:
  // CHECK-NEXT: RangeBoundsExpr
  // CHECK-NEXT:   ImplicitCastExpr {{.*}} <LValueToRValue>
  // CHECK-NEXT:     DeclRefExpr {{.*}} 'a'
  // CHECK-NEXT:   BinaryOperator {{.*}} '+'
  // CHECK-NEXT:     ImplicitCastExpr {{.*}} <LValueToRValue>
  // CHECK-NEXT:       DeclRefExpr {{.*}} 'a'
  // CHECK-NEXT:     IntegerLiteral {{.*}} 1
  // CHECK-NEXT: Variable:
  // CHECK-NEXT: VarDecl {{.*}} arr
  // CHECK-NEXT:   CountBoundsExpr {{.*}} Element
  // CHECK-NEXT:     IntegerLiteral {{.*}} 0
  // CHECK: Bounds:
  // CHECK-NEXT: RangeBoundsExpr
  // CHECK-NEXT:   ImplicitCastExpr {{.*}} <LValueToRValue>
  // CHECK-NEXT:     DeclRefExpr {{.*}} 'arr'
  // CHECK-NEXT:   BinaryOperator {{.*}} '+'
  // CHECK-NEXT:     ImplicitCastExpr {{.*}} <LValueToRValue>
  // CHECK-NEXT:       DeclRefExpr {{.*}} 'arr'
  // CHECK-NEXT:     IntegerLiteral {{.*}} 0
  // CHECK-NEXT: Variable:
  // CHECK-NEXT: VarDecl {{.*}} buf
  // CHECK-NEXT:   CountBoundsExpr {{.*}} Element
  // CHECK-NEXT:     IntegerLiteral {{.*}} 2
  // CHECK: Bounds:
  // CHECK-NEXT: RangeBoundsExpr
  // CHECK-NEXT:   ImplicitCastExpr {{.*}} <ArrayToPointerDecay>
  // CHECK-NEXT:     BoundsValueExpr {{.*}} 'char [4]'
  // CHECK-NEXT:   BinaryOperator {{.*}} '+'
  // CHECK-NEXT:     ImplicitCastExpr {{.*}} <ArrayToPointerDecay>
  // CHECK-NEXT:       BoundsValueExpr {{.*}} 'char [4]'
  // CHECK-NEXT:     IntegerLiteral {{.*}} 3
  // CHECK-NEXT: }

  // Initializer bounds for getArr(): bounds(temp(getArr()), temp(getArr()) + 4)
  // Observed bounds context after declaration:  { a => bounds(a, a + 1), arr => bounds(arr, arr + 0), buf => bounds(buf, buf + 2), c => bounds(temp(getArr()), temp(getArr()) + 4) }
  array_ptr<int> c : count(3) = getArr();
  // CHECK: Statement S:
  // CHECK-NEXT: DeclStmt
  // CHECK-NEXT:   VarDecl {{.*}} c
  // CHECK-NEXT:     CountBoundsExpr {{.*}} Element
  // CHECK-NEXT:       IntegerLiteral {{.*}} 3
  // CHECK-NEXT:     CHKCBindTemporaryExpr {{.*}} '_Array_ptr<int>'
  // CHECK-NEXT:       CallExpr {{.*}} '_Array_ptr<int>'
  // CHECK-NEXT:         ImplicitCastExpr {{.*}} <FunctionToPointerDecay>
  // CHECK-NEXT:           DeclRefExpr {{.*}} 'getArr'
  // CHECK-NEXT: Observed bounds context after checking S:
  // CHECK-NEXT: {
  // CHECK-NEXT: Variable:
  // CHECK-NEXT: ParmVarDecl {{.*}} a
  // CHECK-NEXT:   CountBoundsExpr {{.*}} Element
  // CHECK-NEXT:     IntegerLiteral {{.*}} 1
  // CHECK-NEXT: Bounds:
  // CHECK-NEXT: RangeBoundsExpr
  // CHECK-NEXT:   ImplicitCastExpr {{.*}} <LValueToRValue>
  // CHECK-NEXT:     DeclRefExpr {{.*}} 'a'
  // CHECK-NEXT:   BinaryOperator {{.*}} '+'
  // CHECK-NEXT:     ImplicitCastExpr {{.*}} <LValueToRValue>
  // CHECK-NEXT:       DeclRefExpr {{.*}} 'a'
  // CHECK-NEXT:     IntegerLiteral {{.*}} 1
  // CHECK-NEXT: Variable:
  // CHECK-NEXT: VarDecl {{.*}} arr
  // CHECK-NEXT:   CountBoundsExpr {{.*}} Element
  // CHECK-NEXT:     IntegerLiteral {{.*}} 0
  // CHECK: Bounds:
  // CHECK-NEXT: RangeBoundsExpr
  // CHECK-NEXT:   ImplicitCastExpr {{.*}} <LValueToRValue>
  // CHECK-NEXT:     DeclRefExpr {{.*}} 'arr'
  // CHECK-NEXT:   BinaryOperator {{.*}} '+'
  // CHECK-NEXT:     ImplicitCastExpr {{.*}} <LValueToRValue>
  // CHECK-NEXT:       DeclRefExpr {{.*}} 'arr'
  // CHECK-NEXT:     IntegerLiteral {{.*}} 0
  // CHECK-NEXT: Variable:
  // CHECK-NEXT: VarDecl {{.*}} buf
  // CHECK-NEXT:   CountBoundsExpr {{.*}} Element
  // CHECK-NEXT:     IntegerLiteral {{.*}} 2
  // CHECK: Bounds:
  // CHECK-NEXT: RangeBoundsExpr
  // CHECK-NEXT:   ImplicitCastExpr {{.*}} <LValueToRValue>
  // CHECK-NEXT:     DeclRefExpr {{.*}} 'buf'
  // CHECK-NEXT:   BinaryOperator {{.*}} '+'
  // CHECK-NEXT:     ImplicitCastExpr {{.*}} <LValueToRValue>
  // CHECK-NEXT:       DeclRefExpr {{.*}} 'buf'
  // CHECK-NEXT:     IntegerLiteral {{.*}} 2
  // CHECK-NEXT: Variable:
  // CHECK-NEXT: VarDecl {{.*}} c
  // CHECK-NEXT:   CountBoundsExpr {{.*}} Element
  // CHECK-NEXT:     IntegerLiteral {{.*}} 3
  // CHECK: Bounds:
  // CHECK-NEXT: RangeBoundsExpr
  // CHECK-NEXT:   BoundsValueExpr {{.*}} '_Array_ptr<int>'
  // CHECK-NEXT:   BinaryOperator {{.*}} '+'
  // CHECK-NEXT:     BoundsValueExpr {{.*}} '_Array_ptr<int>'
  // CHECK-NEXT:     IntegerLiteral {{.*}} 4
  // CHECK-NEXT: }
}

// Non-scalar-typed variable declarations (e.g. arrays) do not set the observed bounds to the initializer bounds
void source_bounds2(void) {
  // Initializer bounds for (int checked[]){ 0, 1, 2 }: bounds(unknown)
  // Observed bounds context after declaration:  { arr => bounds(arr, arr + 1) }
  int arr checked[] : count(1) = (int checked[]){ 0, 1, 2 };
  // CHECK: Statement S:
  // CHECK-NEXT: DeclStmt
  // CHECK-NEXT:   VarDecl {{.*}} arr
  // CHECK-NEXT:     CountBoundsExpr {{.*}} Element
  // CHECK-NEXT:       IntegerLiteral {{.*}} 1
  // CHECK-NEXT:     CompoundLiteralExpr {{.*}} 'int _Checked[3]'
  // CHECK-NEXT:       InitListExpr {{.*}} 'int _Checked[3]'
  // CHECK-NEXT:         IntegerLiteral {{.*}} 0
  // CHECK-NEXT:         IntegerLiteral {{.*}} 1
  // CHECK-NEXT:         IntegerLiteral {{.*}} 2
  // CHECK-NEXT: Observed bounds context after checking S:
  // CHECK-NEXT: {
  // CHECK-NEXT: Variable:
  // CHECK-NEXT: VarDecl {{.*}} arr
  // CHECK-NEXT:   CountBoundsExpr {{.*}} Element
  // CHECK-NEXT:     IntegerLiteral {{.*}} 1
  // CHECK: Bounds:
  // CHECK-NEXT: RangeBoundsExpr
  // CHECK-NEXT:   ImplicitCastExpr {{.*}} <ArrayToPointerDecay>
  // CHECK-NEXT:     DeclRefExpr {{.*}} 'arr'
  // CHECK-NEXT:   BinaryOperator {{.*}} '+'
  // CHECK-NEXT:     ImplicitCastExpr {{.*}} <ArrayToPointerDecay>
  // CHECK-NEXT:       DeclRefExpr {{.*}} 'arr'
  // CHECK-NEXT:     IntegerLiteral {{.*}} 1
  // CHECK-NEXT: }

  // Initializer bounds for "abcde": bounds(unknown)
  // Observed bounds context after declaration:  { arr => bounds(arr, arr + 1), buf => bounds(buf, buf + 0) }
  char buf nt_checked[] : count(0) = "abcde";
  // CHECK: Statement S:
  // CHECK-NEXT: DeclStmt
  // CHECK-NEXT:   VarDecl {{.*}} buf
  // CHECK-NEXT:     CountBoundsExpr {{.*}} Element
  // CHECK-NEXT:       IntegerLiteral {{.*}} 0
  // CHECK-NEXT:     StringLiteral {{.*}} "abcde"
  // CHECK-NEXT: Observed bounds context after checking S:
  // CHECK-NEXT: {
  // CHECK-NEXT: Variable:
  // CHECK-NEXT: VarDecl {{.*}} arr
  // CHECK-NEXT:   CountBoundsExpr {{.*}} Element
  // CHECK-NEXT:     IntegerLiteral {{.*}} 1
  // CHECK: Bounds:
  // CHECK-NEXT: RangeBoundsExpr
  // CHECK-NEXT:   ImplicitCastExpr {{.*}} <ArrayToPointerDecay>
  // CHECK-NEXT:     DeclRefExpr {{.*}} 'arr'
  // CHECK-NEXT:   BinaryOperator {{.*}} '+'
  // CHECK-NEXT:     ImplicitCastExpr {{.*}} <ArrayToPointerDecay>
  // CHECK-NEXT:       DeclRefExpr {{.*}} 'arr'
  // CHECK-NEXT:     IntegerLiteral {{.*}} 1
  // CHECK-NEXT: Variable:
  // CHECK-NEXT: VarDecl {{.*}} buf
  // CHECK-NEXT:   CountBoundsExpr {{.*}} Element
  // CHECK-NEXT:     IntegerLiteral {{.*}} 0
  // CHECK: Bounds:
  // CHECK-NEXT: RangeBoundsExpr
  // CHECK-NEXT:   ImplicitCastExpr {{.*}} <ArrayToPointerDecay>
  // CHECK-NEXT:     DeclRefExpr {{.*}} 'buf'
  // CHECK-NEXT:   BinaryOperator {{.*}} '+'
  // CHECK-NEXT:     ImplicitCastExpr {{.*}} <ArrayToPointerDecay>
  // CHECK-NEXT:       DeclRefExpr {{.*}} 'buf'
  // CHECK-NEXT:     IntegerLiteral {{.*}} 0
  // CHECK-NEXT: }
}

// Assignments to variables set the observed bounds to the source bounds
// where the LHS variable does not appear on the RHS of the assignment
void source_bounds3(array_ptr<int> small : count(0), array_ptr<int> large : count(1)) {
  // Observed bounds context before assignment: { large => bounds(large, large + 1), small => bounds(small, small + 0) }
  // Source bounds for large: bounds(large, large + 1)
  // Observed bounds context after assignment:  { large => bounds(large, large + 1), small => bounds(large, large + 1) }
  small = large;
  // CHECK: Statement S:
  // CHECK-NEXT: BinaryOperator {{.*}} '='
  // CHECK-NEXT:   DeclRefExpr {{.*}} 'small'
  // CHECK-NEXT:   ImplicitCastExpr {{.*}} <LValueToRValue>
  // CHECK-NEXT:     DeclRefExpr {{.*}} 'large'
  // CHECK-NEXT: Observed bounds context after checking S:
  // CHECK-NEXT: {
  // CHECK-NEXT: Variable:
  // CHECK-NEXT: ParmVarDecl {{.*}} large
  // CHECK-NEXT:  CountBoundsExpr {{.*}} Element
  // CHECK-NEXT:    IntegerLiteral {{.*}} 1
  // CHECK-NEXT: Bounds:
  // CHECK-NEXT: RangeBoundsExpr
  // CHECK-NEXT:   ImplicitCastExpr {{.*}} <LValueToRValue>
  // CHECK-NEXT:     DeclRefExpr {{.*}} 'large'
  // CHECK-NEXT:   BinaryOperator {{.*}} '+'
  // CHECK-NEXT:     ImplicitCastExpr {{.*}} <LValueToRValue>
  // CHECK-NEXT:       DeclRefExpr {{.*}} 'large'
  // CHECK-NEXT:     IntegerLiteral {{.*}} 1
  // CHECK-NEXT: Variable:
  // CHECK-NEXT: ParmVarDecl {{.*}} small
  // CHECK-NEXT:  CountBoundsExpr {{.*}} Element
  // CHECK-NEXT:    IntegerLiteral {{.*}} 0
  // CHECK-NEXT: Bounds:
  // CHECK-NEXT: RangeBoundsExpr
  // CHECK-NEXT:   ImplicitCastExpr {{.*}} <LValueToRValue>
  // CHECK-NEXT:     DeclRefExpr {{.*}} 'large'
  // CHECK-NEXT:   BinaryOperator {{.*}} '+'
  // CHECK-NEXT:     ImplicitCastExpr {{.*}} <LValueToRValue>
  // CHECK-NEXT:       DeclRefExpr {{.*}} 'large'
  // CHECK-NEXT:     IntegerLiteral {{.*}} 1
  // CHECK-NEXT: }

  // Observed bounds context before assignment: { large => bounds(large, large + 1), small => bounds(small, small + 0) }
  // Source bounds for NullToPointer(0): bounds(any)
  // Observed bounds context after assignment:  { large = bounds(any), small => bounds(small, small + 0) }
  large = 0;
  // CHECK: Statement S:
  // CHECK-NEXT: BinaryOperator {{.*}} '='
  // CHECK-NEXT:   DeclRefExpr {{.*}} 'large'
  // CHECK-NEXT:   ImplicitCastExpr {{.*}} <NullToPointer>
  // CHECK-NEXT:     IntegerLiteral {{.*}} 0
  // CHECK-NEXT: Observed bounds context after checking S:
  // CHECK-NEXT: {
  // CHECK-NEXT: Variable:
  // CHECK-NEXT: ParmVarDecl {{.*}} large
  // CHECK-NEXT:   CountBoundsExpr {{.*}} Element
  // CHECK-NEXT:     IntegerLiteral {{.*}} 1
  // CHECK-NEXT: Bounds:
  // CHECK-NEXT: NullaryBoundsExpr {{.*}} Any
  // CHECK-NEXT: Variable:
  // CHECK-NEXT: ParmVarDecl {{.*}} small
  // CHECK-NEXT:  CountBoundsExpr {{.*}} Element
  // CHECK-NEXT:    IntegerLiteral {{.*}} 0
  // CHECK-NEXT: Bounds:
  // CHECK-NEXT: RangeBoundsExpr
  // CHECK-NEXT:   ImplicitCastExpr {{.*}} <LValueToRValue>
  // CHECK-NEXT:     DeclRefExpr {{.*}} 'small'
  // CHECK-NEXT:   BinaryOperator {{.*}} '+'
  // CHECK-NEXT:     ImplicitCastExpr {{.*}} <LValueToRValue>
  // CHECK-NEXT:       DeclRefExpr {{.*}} 'small'
  // CHECK-NEXT:     IntegerLiteral {{.*}} 0
  // CHECK-NEXT: }
}

// Assignments to variables set the observed bounds to the source bounds
// where the LHS variable appears on the RHS of the assignment as part of a temporary binding
void source_bounds4(array_ptr<int> arr : count(1)) {
  // Observed bounds context before assignment: { arr => bounds(arr, arr + 1) }
  // Source bounds for the dynamic bounds cast: bounds(temp(arr), temp(arr) + 2)
  // Observed bounds context after assignment:  { arr => bounds(temp(arr), temp(arr) + 2) }
  arr = _Dynamic_bounds_cast<array_ptr<int>>(arr, count(2));
  // CHECK: Statement S:
  // CHECK-NEXT: BinaryOperator {{.*}} '='
  // CHECK-NEXT:   DeclRefExpr {{.*}} 'arr'
  // CHECK-NEXT:   BoundsCastExpr {{.*}} <DynamicPtrBounds>
  // CHECK:          CHKCBindTemporaryExpr {{.*}} '_Array_ptr<int>'
  // CHECK-NEXT:       ImplicitCastExpr {{.*}} <LValueToRValue>
  // CHECK-NEXT:         DeclRefExpr {{.*}} 'arr'
  // CHECK-NEXT:     CountBoundsExpr {{.*}} Element
  // CHECK-NEXT:       IntegerLiteral {{.*}} 2
  // CHECK-NEXT: Observed bounds context after checking S:
  // CHECK-NEXT: {
  // CHECK-NEXT: Variable:
  // CHECK-NEXT: ParmVarDecl {{.*}} arr
  // CHECK-NEXT:   CountBoundsExpr {{.*}} Element
  // CHECK-NEXT:     IntegerLiteral {{.*}} 1
  // CHECK-NEXT: Bounds:
  // CHECK-NEXT: RangeBoundsExpr
  // CHECK-NEXT:   CStyleCastExpr {{.*}} '_Array_ptr<int>' <BitCast>
  // CHECK-NEXT:     BoundsValueExpr {{.*}} '_Array_ptr<int>'
  // CHECK-NEXT:   BinaryOperator {{.*}} '+'
  // CHECK-NEXT:     CStyleCastExpr {{.*}} '_Array_ptr<int>' <BitCast>
  // CHECK-NEXT:       BoundsValueExpr {{.*}} '_Array_ptr<int>'
  // CHECK-NEXT:     IntegerLiteral {{.*}} 2
  // CHECK-NEXT: }

  // Observed bounds context before assignment: { arr => bounds(arr, arr + 1) }
  // Source bounds for the assume bounds cast: bounds(temp(arr), temp(arr) + 3)
  // Observed bounds context after assignment:  { arr => bounds(temp(arr), temp(arr) + 3) }
  arr = _Assume_bounds_cast<array_ptr<int>>(arr, count(3));
  // CHECK: Statement S:
  // CHECK-NEXT: BinaryOperator {{.*}} '='
  // CHECK-NEXT:   DeclRefExpr {{.*}} 'arr'
  // CHECK-NEXT:   BoundsCastExpr {{.*}} <AssumePtrBounds>
  // CHECK:          CHKCBindTemporaryExpr {{.*}} '_Array_ptr<int>'
  // CHECK-NEXT:       ImplicitCastExpr {{.*}} <LValueToRValue>
  // CHECK-NEXT:         DeclRefExpr {{.*}} 'arr'
  // CHECK-NEXT:     CountBoundsExpr {{.*}} Element
  // CHECK-NEXT:       IntegerLiteral {{.*}} 3
  // CHECK-NEXT: Observed bounds context after checking S:
  // CHECK-NEXT: {
  // CHECK-NEXT: Variable:
  // CHECK-NEXT: ParmVarDecl {{.*}} arr
  // CHECK-NEXT:   CountBoundsExpr {{.*}} Element
  // CHECK-NEXT:     IntegerLiteral {{.*}} 1
  // CHECK-NEXT: Bounds:
  // CHECK-NEXT: RangeBoundsExpr
  // CHECK-NEXT:   CStyleCastExpr {{.*}} '_Array_ptr<int>' <BitCast>
  // CHECK-NEXT:     BoundsValueExpr {{.*}} '_Array_ptr<int>'
  // CHECK-NEXT:   BinaryOperator {{.*}} '+'
  // CHECK-NEXT:     CStyleCastExpr {{.*}} '_Array_ptr<int>' <BitCast>
  // CHECK-NEXT:       BoundsValueExpr {{.*}} '_Array_ptr<int>'
  // CHECK-NEXT:     IntegerLiteral {{.*}} 3
  // CHECK-NEXT: }

  // Observed bounds context before assignment: { arr => bounds(arr, arr + 1) }
  // Source bounds for the call: bounds(temp(getArray(arr, 1, 4)), temp(getArray(arr, 1, 4)) + 4)
  // Observed bounds context after assignment:  { arr => bounds(temp(getArray(arr, 1, 4)), temp(getArray(arr, 1, 4)) + 4) }
  arr = getArray(arr, 1, 4);
  // CHECK: Statement S:
  // CHECK-NEXT: BinaryOperator {{.*}} '='
  // CHECK-NEXT:   DeclRefExpr {{.*}} 'arr'
  // CHECK-NEXT:   CHKCBindTemporaryExpr {{.*}} '_Array_ptr<int>'
  // CHECK-NEXT:     CallExpr
  // CHECK-NEXT:       ImplicitCastExpr {{.*}} <FunctionToPointerDecay>
  // CHECK-NEXT:         DeclRefExpr {{.*}} 'getArray'
  // CHECK-NEXT:       ImplicitCastExpr {{.*}} <LValueToRValue>
  // CHECK-NEXT:         DeclRefExpr {{.*}} 'arr'
  // CHECK-NEXT:       IntegerLiteral {{.*}} 1
  // CHECK-NEXT:       IntegerLiteral {{.*}} 4
  // CHECK-NEXT: Observed bounds context after checking S:
  // CHECK-NEXT: {
  // CHECK-NEXT: Variable:
  // CHECK-NEXT: ParmVarDecl {{.*}} arr
  // CHECK-NEXT:   CountBoundsExpr {{.*}} Element
  // CHECK-NEXT:     IntegerLiteral {{.*}} 1
  // CHECK-NEXT: Bounds:
  // CHECK-NEXT: RangeBoundsExpr
  // CHECK-NEXT:   BoundsValueExpr {{.*}} '_Array_ptr<int>'
  // CHECK-NEXT:   BinaryOperator {{.*}} '+'
  // CHECK-NEXT:     BoundsValueExpr {{.*}} '_Array_ptr<int>'
  // CHECK-NEXT:     IntegerLiteral {{.*}} 4
  // CHECK-NEXT: }
}

////////////////////////////////////////////////////////////////////////////////
// Multiple assignments within one expression that can affect bounds checking //
////////////////////////////////////////////////////////////////////////////////

// Multiple assignments that may result in assignment-related warnings or errors
void multiple_assign1(
  array_ptr<int> a : count(len), // expected-note 3 {{(expanded) declared bounds are 'bounds(a, a + len)'}}
  array_ptr<int> b : count(len), // expected-note 2 {{(expanded) declared bounds are 'bounds(b, b + len)'}}
  unsigned len
) {
  // Target bounds of a at assignment a = b: bounds(a, a + len)
  // Observed bounds of b at assignment a = b: bounds(b, b + len)
  // Observed bounds context after assignments: { a => bounds(b, b + len), b => bounds(b, b + len) }
  a++, a = b;
  // CHECK: Statement S:
  // CHECK-NEXT: BinaryOperator {{.*}} ','
  // CHECK-NEXT:   UnaryOperator {{.*}} postfix '++'
  // CHECK-NEXT:     DeclRefExpr {{.*}} 'a'
  // CHECK-NEXT:   BinaryOperator {{.*}} '='
  // CHECK-NEXT:     DeclRefExpr {{.*}} 'a'
  // CHECK-NEXT:     ImplicitCastExpr {{.*}} <LValueToRValue>
  // CHECK-NEXT:       DeclRefExpr {{.*}} 'b'
  // CHECK-NEXT: Observed bounds context after checking S:
  // CHECK-NEXT: {
  // CHECK-NEXT: Variable:
  // CHECK-NEXT: ParmVarDecl {{.*}} a
  // CHECK-NEXT:   CountBoundsExpr {{.*}} Element
  // CHECK-NEXT:     ImplicitCastExpr {{.*}} <LValueToRValue>
  // CHECK-NEXT:       DeclRefExpr {{.*}} 'len'
  // CHECK-NEXT: Bounds:
  // CHECK-NEXT: RangeBoundsExpr
  // CHECK-NEXT:   ImplicitCastExpr {{.*}} <LValueToRValue>
  // CHECK-NEXT:     DeclRefExpr {{.*}} 'b'
  // CHECK-NEXT:   BinaryOperator {{.*}} '+'
  // CHECK-NEXT:     ImplicitCastExpr {{.*}} <LValueToRValue>
  // CHECK-NEXT:       DeclRefExpr {{.*}} 'b'
  // CHECK-NEXT:     ImplicitCastExpr {{.*}} <LValueToRValue>
  // CHECK-NEXT:       DeclRefExpr {{.*}} 'len'
  // CHECK-NEXT: Variable:
  // CHECK-NEXT: ParmVarDecl {{.*}} b
  // CHECK-NEXT:   CountBoundsExpr {{.*}} Element
  // CHECK-NEXT:     ImplicitCastExpr {{.*}} <LValueToRValue>
  // CHECK-NEXT:       DeclRefExpr {{.*}} 'len'
  // CHECK-NEXT: Bounds:
  // CHECK-NEXT: RangeBoundsExpr
  // CHECK-NEXT:   ImplicitCastExpr {{.*}} <LValueToRValue>
  // CHECK-NEXT:     DeclRefExpr {{.*}} 'b'
  // CHECK-NEXT:   BinaryOperator {{.*}} '+'
  // CHECK-NEXT:     ImplicitCastExpr {{.*}} <LValueToRValue>
  // CHECK-NEXT:       DeclRefExpr {{.*}} 'b'
  // CHECK-NEXT:     ImplicitCastExpr {{.*}} <LValueToRValue>
  // CHECK-NEXT:       DeclRefExpr {{.*}} 'len'
  // CHECK-NEXT: }

  // Target bounds of b at assignment b = a: bounds(b, b + len)
  // Observed bounds of a at assignment b = a: bounds(a - 1, a - 1 + len)
  // Observed bounds context after assignments: { a => bounds(a - 1, a - 1 + len), b => bounds(a - 1, a - 1 + len) }
  a++, b = a; // expected-warning {{cannot prove declared bounds for 'a' are valid after statement}} \
              // expected-note {{(expanded) inferred bounds are 'bounds(a - 1, a - 1 + len)'}} \
              // expected-warning {{cannot prove declared bounds for 'b' are valid after statement}} \
              // expected-note {{(expanded) inferred bounds are 'bounds(a - 1, a - 1 + len)'}}
  // CHECK: Statement S:
  // CHECK-NEXT: BinaryOperator {{.*}} ','
  // CHECK-NEXT:   UnaryOperator {{.*}} postfix '++'
  // CHECK-NEXT:     DeclRefExpr {{.*}} 'a'
  // CHECK-NEXT:   BinaryOperator {{.*}} '='
  // CHECK-NEXT:     DeclRefExpr {{.*}} 'b'
  // CHECK-NEXT:     ImplicitCastExpr {{.*}} <LValueToRValue>
  // CHECK-NEXT:       DeclRefExpr {{.*}} 'a'
  // CHECK-NEXT: Observed bounds context after checking S:
  // CHECK-NEXT: {
  // CHECK-NEXT: Variable:
  // CHECK-NEXT: ParmVarDecl {{.*}} a
  // CHECK-NEXT:   CountBoundsExpr {{.*}} Element
  // CHECK-NEXT:     ImplicitCastExpr {{.*}} <LValueToRValue>
  // CHECK-NEXT:       DeclRefExpr {{.*}} 'len'
  // CHECK-NEXT: Bounds:
  // CHECK-NEXT: RangeBoundsExpr
  // CHECK-NEXT:   BinaryOperator {{.*}} '-'
  // CHECK-NEXT:     ImplicitCastExpr {{.*}} <LValueToRValue>
  // CHECK-NEXT:       DeclRefExpr {{.*}} 'a'
  // CHECK-NEXT:     IntegerLiteral {{.*}} 1
  // CHECK-NEXT:   BinaryOperator {{.*}} '+'
  // CHECK-NEXT:     BinaryOperator {{.*}} '-'
  // CHECK-NEXT:       ImplicitCastExpr {{.*}} <LValueToRValue>
  // CHECK-NEXT:         DeclRefExpr {{.*}} 'a'
  // CHECK-NEXT:       IntegerLiteral {{.*}} 1
  // CHECK-NEXT:     ImplicitCastExpr {{.*}} <LValueToRValue>
  // CHECK-NEXT:       DeclRefExpr {{.*}} 'len'
  // CHECK-NEXT: Variable:
  // CHECK-NEXT: ParmVarDecl {{.*}} b
  // CHECK-NEXT:   CountBoundsExpr {{.*}} Element
  // CHECK-NEXT:     ImplicitCastExpr {{.*}} <LValueToRValue>
  // CHECK-NEXT:       DeclRefExpr {{.*}} 'len'
  // CHECK-NEXT: Bounds:
  // CHECK-NEXT: RangeBoundsExpr
  // CHECK-NEXT:   BinaryOperator {{.*}} '-'
  // CHECK-NEXT:     ImplicitCastExpr {{.*}} <LValueToRValue>
  // CHECK-NEXT:       DeclRefExpr {{.*}} 'a'
  // CHECK-NEXT:     IntegerLiteral {{.*}} 1
  // CHECK-NEXT:   BinaryOperator {{.*}} '+'
  // CHECK-NEXT:     BinaryOperator {{.*}} '-'
  // CHECK-NEXT:       ImplicitCastExpr {{.*}} <LValueToRValue>
  // CHECK-NEXT:         DeclRefExpr {{.*}} 'a'
  // CHECK-NEXT:       IntegerLiteral {{.*}} 1
  // CHECK-NEXT:     ImplicitCastExpr {{.*}} <LValueToRValue>
  // CHECK-NEXT:       DeclRefExpr {{.*}} 'len'
  // CHECK-NEXT: }

  // Target bounds of a at assignment a = a: bounds(a, a + len)
  // Observed bounds of a at assignment a = a: bounds(a + 1, a + 1 + len)
  // Observed bounds context after assignments: { a => bounds(a + 1, a + 1 + len), b => bounds(b, b + len) }
  a--, a = a; // expected-warning {{cannot prove declared bounds for 'a' are valid after statement}} \
              // expected-note {{(expanded) inferred bounds are 'bounds(a + 1, a + 1 + len)'}}
  // CHECK: Statement S:
  // CHECK-NEXT: BinaryOperator {{.*}} ','
  // CHECK-NEXT:   UnaryOperator {{.*}} postfix '--'
  // CHECK-NEXT:     DeclRefExpr {{.*}} 'a'
  // CHECK-NEXT:   BinaryOperator {{.*}} '='
  // CHECK-NEXT:     DeclRefExpr {{.*}} 'a'
  // CHECK-NEXT:     ImplicitCastExpr {{.*}} <LValueToRValue>
  // CHECK-NEXT:       DeclRefExpr {{.*}} 'a'
  // CHECK-NEXT: Observed bounds context after checking S:
  // CHECK-NEXT: {
  // CHECK-NEXT: Variable:
  // CHECK-NEXT: ParmVarDecl {{.*}} a
  // CHECK-NEXT:   CountBoundsExpr {{.*}} Element
  // CHECK-NEXT:     ImplicitCastExpr {{.*}} <LValueToRValue>
  // CHECK-NEXT:       DeclRefExpr {{.*}} 'len'
  // CHECK-NEXT: Bounds:
  // CHECK-NEXT: RangeBoundsExpr
  // CHECK-NEXT:   BinaryOperator {{.*}} '+'
  // CHECK-NEXT:     ImplicitCastExpr {{.*}} <LValueToRValue>
  // CHECK-NEXT:       DeclRefExpr {{.*}} 'a'
  // CHECK-NEXT:     IntegerLiteral {{.*}} 1
  // CHECK-NEXT:   BinaryOperator {{.*}} '+'
  // CHECK-NEXT:     BinaryOperator {{.*}} '+'
  // CHECK-NEXT:       ImplicitCastExpr {{.*}} <LValueToRValue>
  // CHECK-NEXT:         DeclRefExpr {{.*}} 'a'
  // CHECK-NEXT:       IntegerLiteral {{.*}} 1
  // CHECK-NEXT:     ImplicitCastExpr {{.*}} <LValueToRValue>
  // CHECK-NEXT:       DeclRefExpr {{.*}} 'len'
  // CHECK-NEXT: Variable:
  // CHECK-NEXT: ParmVarDecl {{.*}} b
  // CHECK-NEXT:   CountBoundsExpr {{.*}} Element
  // CHECK-NEXT:     ImplicitCastExpr {{.*}} <LValueToRValue>
  // CHECK-NEXT:       DeclRefExpr {{.*}} 'len'
  // CHECK-NEXT: Bounds:
  // CHECK-NEXT: RangeBoundsExpr
  // CHECK-NEXT:   ImplicitCastExpr {{.*}} <LValueToRValue>
  // CHECK-NEXT:     DeclRefExpr {{.*}} 'b'
  // CHECK-NEXT:   BinaryOperator {{.*}} '+'
  // CHECK-NEXT:     ImplicitCastExpr {{.*}} <LValueToRValue>
  // CHECK-NEXT:       DeclRefExpr {{.*}} 'b'
  // CHECK-NEXT:     ImplicitCastExpr {{.*}} <LValueToRValue>
  // CHECK-NEXT:       DeclRefExpr {{.*}} 'len'
  // CHECK-NEXT: }

  // Target bounds of a at assignment a = b: bounds(a, a + len)
  // Observed bounds of b at assignment a = b: bounds(unknown)
  // Observed bounds context after assignments: { a => bounds(unknown), b => bounds(unknown) }
  len = 0, a = b; // expected-error {{inferred bounds for 'a' are unknown after statement}} \
                  // expected-note {{lost the value of the variable 'len' which is used in the (expanded) inferred bounds 'bounds(a, a + len)' of 'a'}} \
                  // expected-note {{assigned expression 'b' with unknown bounds to 'a'}} \
                  // expected-error {{inferred bounds for 'b' are unknown after statement}} \
                  // expected-note {{lost the value of the variable 'len' which is used in the (expanded) inferred bounds 'bounds(b, b + len)' of 'b'}}
  // CHECK: Statement S:
  // CHECK-NEXT: BinaryOperator {{.*}} ','
  // CHECK-NEXT:   BinaryOperator {{.*}} '='
  // CHECK-NEXT:     DeclRefExpr {{.*}} 'len'
  // CHECK-NEXT:     ImplicitCastExpr {{.*}} 'unsigned int' <IntegralCast>
  // CHECK-NEXT:       IntegerLiteral {{.*}} 0
  // CHECK-NEXT:   BinaryOperator {{.*}} '='
  // CHECK-NEXT:     DeclRefExpr {{.*}} 'a'
  // CHECK-NEXT:     ImplicitCastExpr {{.*}} <LValueToRValue>
  // CHECK-NEXT:       DeclRefExpr {{.*}} 'b'
  // CHECK-NEXT: Observed bounds context after checking S:
  // CHECK-NEXT: {
  // CHECK-NEXT: Variable:
  // CHECK-NEXT: ParmVarDecl {{.*}} a
  // CHECK-NEXT:   CountBoundsExpr {{.*}} Element
  // CHECK-NEXT:     ImplicitCastExpr {{.*}} <LValueToRValue>
  // CHECK-NEXT:       DeclRefExpr {{.*}} 'len'
  // CHECK-NEXT: Bounds:
  // CHECK-NEXT: NullaryBoundsExpr {{.*}} Unknown
  // CHECK-NEXT: Variable:
  // CHECK-NEXT: ParmVarDecl {{.*}} b
  // CHECK-NEXT:   CountBoundsExpr {{.*}} Element
  // CHECK-NEXT:     ImplicitCastExpr {{.*}} <LValueToRValue>
  // CHECK-NEXT:       DeclRefExpr {{.*}} 'len'
  // CHECK-NEXT: Bounds:
  // CHECK-NEXT: NullaryBoundsExpr {{.*}} Unknown
  // CHECK-NEXT: }
}

// Multiple assignments that may result in memory access-related errors
void multiple_assign2(
  array_ptr<int> a : count(len), // expected-note 3 {{(expanded) declared bounds are 'bounds(a, a + len)'}}
  array_ptr<int> b : bounds(a, a + len), // expected-note 3 {{(expanded) declared bounds are 'bounds(a, a + len)'}}
  array_ptr<int> c : count(2), // expected-note {{(expanded) declared bounds are 'bounds(c, c + 2)'}}
  unsigned len
) {
  // Observed bounds of a at memory access a[len]: bounds(a, a + (len - 1))
  // Observed bounds context after statement: { a => bounds(a, a + (len - 1)), b => bounds(a, a + (len - 1)), c => bounds(c, c + 2) }
  len++, a[len]; // expected-warning {{cannot prove declared bounds for 'a' are valid after statement}} \
                 // expected-warning {{cannot prove declared bounds for 'b' are valid after statement}} \
                 // expected-note 2 {{(expanded) inferred bounds are 'bounds(a, a + len - 1U)'}}
  // CHECK: Statement S:
  // CHECK-NEXT: BinaryOperator {{.*}} ','
  // CHECK-NEXT:   UnaryOperator {{.*}} postfix '++'
  // CHECK-NEXT:     DeclRefExpr {{.*}} 'len'
  // CHECK-NEXT:   ImplicitCastExpr {{.*}} <LValueToRValue>
  // CHECK-NEXT:     ArraySubscriptExpr
  // CHECK-NEXT:       Bounds Normal
  // CHECK-NEXT:         RangeBoundsExpr
  // CHECK-NEXT:           ImplicitCastExpr {{.*}} <LValueToRValue>
  // CHECK-NEXT:             DeclRefExpr {{.*}} 'a' '_Array_ptr<int>'
  // CHECK-NEXT:           BinaryOperator {{.*}} '+'
  // CHECK-NEXT:             ImplicitCastExpr {{.*}} <LValueToRValue>
  // CHECK-NEXT:               DeclRefExpr {{.*}} 'a'
  // CHECK-NEXT:             BinaryOperator {{.*}} '-'
  // CHECK-NEXT:               ImplicitCastExpr {{.*}} <LValueToRValue>
  // CHECK-NEXT:                 DeclRefExpr {{.*}} 'len'
  // CHECK-NEXT:               IntegerLiteral {{.*}} 1
  // CHECK-NEXT:       ImplicitCastExpr {{.*}} <LValueToRValue>
  // CHECK-NEXT:         DeclRefExpr {{.*}} 'a'
  // CHECK-NEXT:       ImplicitCastExpr {{.*}} <LValueToRValue>
  // CHECK-NEXT:         DeclRefExpr {{.*}} 'len'
  // CHECK-NEXT: Observed bounds context after checking S:
  // CHECK-NEXT: {
  // CHECK-NEXT: Variable:
  // CHECK-NEXT: ParmVarDecl {{.*}} a
  // CHECK-NEXT:   CountBoundsExpr {{.*}} Element
  // CHECK-NEXT:     ImplicitCastExpr {{.*}} <LValueToRValue>
  // CHECK-NEXT:       DeclRefExpr {{.*}} 'len'
  // CHECK-NEXT: Bounds:
  // CHECK-NEXT: RangeBoundsExpr
  // CHECK-NEXT:   ImplicitCastExpr {{.*}} <LValueToRValue>
  // CHECK-NEXT:     DeclRefExpr {{.*}} 'a'
  // CHECK-NEXT:   BinaryOperator {{.*}} '+'
  // CHECK-NEXT:     ImplicitCastExpr {{.*}} <LValueToRValue>
  // CHECK-NEXT:       DeclRefExpr {{.*}} 'a'
  // CHECK-NEXT:     BinaryOperator {{.*}} '-'
  // CHECK-NEXT:       ImplicitCastExpr {{.*}} <LValueToRValue>
  // CHECK-NEXT:         DeclRefExpr {{.*}} 'len'
  // CHECK-NEXT:       IntegerLiteral {{.*}} 1
  // CHECK-NEXT: Variable:
  // CHECK-NEXT: ParmVarDecl {{.*}} b
  // CHECK-NEXT:   RangeBoundsExpr
  // CHECK-NEXT:     ImplicitCastExpr {{.*}} <LValueToRValue>
  // CHECK-NEXT:       DeclRefExpr {{.*}} 'a'
  // CHECK-NEXT:     BinaryOperator {{.*}} '+'
  // CHECK-NEXT:       ImplicitCastExpr {{.*}} <LValueToRValue>
  // CHECK-NEXT:         DeclRefExpr {{.*}} 'a'
  // CHECK-NEXT:       ImplicitCastExpr {{.*}} <LValueToRValue>
  // CHECK-NEXT:         DeclRefExpr {{.*}} 'len'
  // CHECK-NEXT: Bounds:
  // CHECK-NEXT: RangeBoundsExpr
  // CHECK-NEXT:   ImplicitCastExpr {{.*}} <LValueToRValue>
  // CHECK-NEXT:     DeclRefExpr {{.*}} 'a'
  // CHECK-NEXT:   BinaryOperator {{.*}} '+'
  // CHECK-NEXT:     ImplicitCastExpr {{.*}} <LValueToRValue>
  // CHECK-NEXT:       DeclRefExpr {{.*}} 'a'
  // CHECK-NEXT:     BinaryOperator {{.*}} '-'
  // CHECK-NEXT:       ImplicitCastExpr {{.*}} <LValueToRValue>
  // CHECK-NEXT:         DeclRefExpr {{.*}} 'len'
  // CHECK-NEXT:       IntegerLiteral {{.*}} 1
  // CHECK-NEXT: Variable:
  // CHECK-NEXT: ParmVarDecl {{.*}} c
  // CHECK-NEXT:   CountBoundsExpr {{.*}} Element
  // CHECK-NEXT:     IntegerLiteral {{.*}} 2
  // CHECK-NEXT: Bounds:
  // CHECK-NEXT: RangeBoundsExpr
  // CHECK-NEXT:   ImplicitCastExpr {{.*}} <LValueToRValue>
  // CHECK-NEXT:     DeclRefExpr {{.*}} 'c'
  // CHECK-NEXT:   BinaryOperator {{.*}} '+'
  // CHECK-NEXT:     ImplicitCastExpr {{.*}} <LValueToRValue>
  // CHECK-NEXT:       DeclRefExpr {{.*}} 'c'
  // CHECK-NEXT:     IntegerLiteral {{.*}} 2
  // CHECK-NEXT: }

  // Observed bounds of c at memory access c[2]: bounds(c - 1, (c - 1) + 2)
  // Observed bounds context after statement: { a => bounds(a, a + len), b => bounds(b, b + len), c => bounds(c - 1, (c - 1) + 2) }
  c++, c[2]; // expected-warning {{cannot prove declared bounds for 'c' are valid after statement}} \
             // expected-note {{(expanded) inferred bounds are 'bounds(c - 1, c - 1 + 2)'}}
  // CHECK: Statement S:
  // CHECK-NEXT: BinaryOperator {{.*}} ','
  // CHECK-NEXT:   UnaryOperator {{.*}} postfix '++'
  // CHECK-NEXT:     DeclRefExpr {{.*}} 'c'
  // CHECK-NEXT:   ImplicitCastExpr {{.*}} <LValueToRValue>
  // CHECK-NEXT:     ArraySubscriptExpr
  // CHECK-NEXT:       Bounds Normal
  // CHECK-NEXT:         RangeBoundsExpr
  // CHECK-NEXT:           BinaryOperator {{.*}} '-'
  // CHECK-NEXT:             ImplicitCastExpr {{.*}} <LValueToRValue>
  // CHECK-NEXT:               DeclRefExpr {{.*}} 'c'
  // CHECK-NEXT:             IntegerLiteral {{.*}} 1
  // CHECK-NEXT:           BinaryOperator {{.*}} '+'
  // CHECK-NEXT:             BinaryOperator {{.*}} '-'
  // CHECK-NEXT:               ImplicitCastExpr {{.*}} <LValueToRValue>
  // CHECK-NEXT:                 DeclRefExpr {{.*}} 'c'
  // CHECK-NEXT:               IntegerLiteral {{.*}} 1
  // CHECK-NEXT:             IntegerLiteral {{.*}} 2
  // CHECK-NEXT:       ImplicitCastExpr {{.*}} <LValueToRValue>
  // CHECK-NEXT:         DeclRefExpr {{.*}} 'c'
  // CHECK-NEXT:       IntegerLiteral {{.*}} 2
  // CHECK: Observed bounds context after checking S:
  // CHECK-NEXT: {
  // CHECK-NEXT: Variable:
  // CHECK-NEXT: ParmVarDecl {{.*}} a
  // CHECK-NEXT:   CountBoundsExpr {{.*}} Element
  // CHECK-NEXT:     ImplicitCastExpr {{.*}} <LValueToRValue>
  // CHECK-NEXT:       DeclRefExpr {{.*}} 'len'
  // CHECK-NEXT: Bounds:
  // CHECK-NEXT: RangeBoundsExpr
  // CHECK-NEXT:   ImplicitCastExpr {{.*}} <LValueToRValue>
  // CHECK-NEXT:     DeclRefExpr {{.*}} 'a'
  // CHECK-NEXT:   BinaryOperator {{.*}} '+'
  // CHECK-NEXT:     ImplicitCastExpr {{.*}} <LValueToRValue>
  // CHECK-NEXT:       DeclRefExpr {{.*}} 'a'
  // CHECK-NEXT:     ImplicitCastExpr {{.*}} <LValueToRValue>
  // CHECK-NEXT:       DeclRefExpr {{.*}} 'len'
  // CHECK-NEXT: Variable:
  // CHECK-NEXT: ParmVarDecl {{.*}} b
  // CHECK-NEXT:   RangeBoundsExpr
  // CHECK-NEXT:     ImplicitCastExpr {{.*}} <LValueToRValue>
  // CHECK-NEXT:       DeclRefExpr {{.*}} 'a'
  // CHECK-NEXT:     BinaryOperator {{.*}} '+'
  // CHECK-NEXT:       ImplicitCastExpr {{.*}} <LValueToRValue>
  // CHECK-NEXT:         DeclRefExpr {{.*}} 'a'
  // CHECK-NEXT:       ImplicitCastExpr {{.*}} <LValueToRValue>
  // CHECK-NEXT:         DeclRefExpr {{.*}} 'len'
  // CHECK-NEXT: Bounds:
  // CHECK-NEXT: RangeBoundsExpr
  // CHECK-NEXT:   ImplicitCastExpr {{.*}} <LValueToRValue>
  // CHECK-NEXT:     DeclRefExpr {{.*}} 'a'
  // CHECK-NEXT:   BinaryOperator {{.*}} '+'
  // CHECK-NEXT:     ImplicitCastExpr {{.*}} <LValueToRValue>
  // CHECK-NEXT:       DeclRefExpr {{.*}} 'a'
  // CHECK-NEXT:     ImplicitCastExpr {{.*}} <LValueToRValue>
  // CHECK-NEXT:       DeclRefExpr {{.*}} 'len'
  // CHECK-NEXT: Variable:
  // CHECK-NEXT: ParmVarDecl {{.*}} c
  // CHECK-NEXT:   CountBoundsExpr {{.*}} Element
  // CHECK-NEXT:     IntegerLiteral {{.*}} 2
  // CHECK-NEXT: Bounds:
  // CHECK-NEXT: RangeBoundsExpr
  // CHECK-NEXT:   BinaryOperator {{.*}} '-'
  // CHECK-NEXT:     ImplicitCastExpr {{.*}} <LValueToRValue>
  // CHECK-NEXT:       DeclRefExpr {{.*}} 'c'
  // CHECK-NEXT:     IntegerLiteral {{.*}} 1
  // CHECK-NEXT:   BinaryOperator {{.*}} '+'
  // CHECK-NEXT:     BinaryOperator {{.*}} '-'
  // CHECK-NEXT:       ImplicitCastExpr {{.*}} <LValueToRValue>
  // CHECK-NEXT:         DeclRefExpr {{.*}} 'c'
  // CHECK-NEXT:       IntegerLiteral {{.*}} 1
  // CHECK-NEXT:     IntegerLiteral {{.*}} 2
  // CHECK-NEXT: }

  // Observed bounds of a at memory access a[0]: bounds(unknown)
  // Observed bounds context after statement: { a => bounds(unknown), b => bounds(unknown), c => bounds(c, c + 2) }
  len = 0, a[0]; // expected-error {{expression has unknown bounds}} \
                 // expected-error {{inferred bounds for 'a' are unknown after statement}} \
                 // expected-note {{lost the value of the variable 'len' which is used in the (expanded) inferred bounds 'bounds(a, a + len)' of 'a'}} \
                 // expected-error {{inferred bounds for 'b' are unknown after statement}} \
                 // expected-note {{lost the value of the variable 'len' which is used in the (expanded) inferred bounds 'bounds(a, a + len)' of 'b'}}
  // CHECK: Statement S:
  // CHECK-NEXT: BinaryOperator {{.*}} ','
  // CHECK-NEXT:   BinaryOperator {{.*}} '='
  // CHECK-NEXT:     DeclRefExpr {{.*}} 'len'
  // CHECK-NEXT:     ImplicitCastExpr {{.*}} 'unsigned int' <IntegralCast>
  // CHECK-NEXT:       IntegerLiteral {{.*}} 0
  // CHECK-NEXT:   ImplicitCastExpr {{.*}} <LValueToRValue
  // CHECK-NEXT:     ArraySubscriptExpr
  // CHECK-NEXT:       Bounds Normal
  // CHECK-NEXT:         NullaryBoundsExpr {{.*}} Invalid
  // CHECK-NEXT:       ImplicitCastExpr {{.*}} <LValueToRValue>
  // CHECK-NEXT:         DeclRefExpr {{.*}} 'a'
  // CHECK-NEXT:       IntegerLiteral {{.*}} 0
  // CHECK-NEXT: Observed bounds context after checking S:
  // CHECK-NEXT: {
  // CHECK-NEXT: Variable:
  // CHECK-NEXT: ParmVarDecl {{.*}} a
  // CHECK-NEXT:   CountBoundsExpr {{.*}} Element
  // CHECK-NEXT:     ImplicitCastExpr {{.*}} <LValueToRValue>
  // CHECK-NEXT:       DeclRefExpr {{.*}} 'len'
  // CHECK-NEXT: Bounds:
  // CHECK-NEXT: NullaryBoundsExpr {{.*}} Unknown
  // CHECK-NEXT: Variable:
  // CHECK-NEXT: ParmVarDecl {{.*}} b
  // CHECK-NEXT:   RangeBoundsExpr
  // CHECK-NEXT:     ImplicitCastExpr {{.*}} <LValueToRValue>
  // CHECK-NEXT:       DeclRefExpr {{.*}} 'a'
  // CHECK-NEXT:     BinaryOperator {{.*}} '+'
  // CHECK-NEXT:       ImplicitCastExpr {{.*}} <LValueToRValue>
  // CHECK-NEXT:         DeclRefExpr {{.*}} 'a'
  // CHECK-NEXT:       ImplicitCastExpr {{.*}} <LValueToRValue>
  // CHECK-NEXT:         DeclRefExpr {{.*}} 'len'
  // CHECK-NEXT: Bounds:
  // CHECK-NEXT: NullaryBoundsExpr {{.*}} Unknown
  // CHECK-NEXT: Variable:
  // CHECK-NEXT: ParmVarDecl {{.*}} c
  // CHECK-NEXT:   CountBoundsExpr {{.*}} Element
  // CHECK-NEXT:     IntegerLiteral {{.*}} 2
  // CHECK-NEXT: Bounds:
  // CHECK-NEXT: RangeBoundsExpr
  // CHECK-NEXT:   ImplicitCastExpr {{.*}} <LValueToRValue>
  // CHECK-NEXT:     DeclRefExpr {{.*}} 'c'
  // CHECK-NEXT:   BinaryOperator {{.*}} '+'
  // CHECK-NEXT:     ImplicitCastExpr {{.*}} <LValueToRValue>
  // CHECK-NEXT:       DeclRefExpr {{.*}} 'c'
  // CHECK-NEXT:     IntegerLiteral {{.*}} 2
  // CHECK-NEXT: }

  // Observed bounds of b at memory access *b: bounds(unknown)
  // Observed bounds context after statement: { a => bounds(unknown), b => bounds(unknown), c => bounds(c, c + 2) }
  a = b, *b; // expected-error {{expression has unknown bounds}} \
             // expected-error {{inferred bounds for 'a' are unknown after statement}} \
             // expected-note {{lost the value of the variable 'a' which is used in the (expanded) inferred bounds 'bounds(a, a + len)' of 'a'}} \
             // expected-error {{inferred bounds for 'b' are unknown after statement}} \
             // expected-note {{lost the value of the variable 'a' which is used in the (expanded) inferred bounds 'bounds(a, a + len)' of 'b'}}
  // CHECK: Statement S:
  // CHECK-NEXT: BinaryOperator {{.*}} ','
  // CHECK-NEXT:   BinaryOperator {{.*}} '='
  // CHECK-NEXT:     DeclRefExpr {{.*}} 'a'
  // CHECK-NEXT:     ImplicitCastExpr {{.*}} <LValueToRValue>
  // CHECK-NEXT:       DeclRefExpr {{.*}} 'b'
  // CHECK-NEXT:   ImplicitCastExpr {{.*}} <LValueToRValue>
  // CHECK-NEXT:     UnaryOperator {{.*}} '*'
  // CHECK-NEXT:       Bounds Normal
  // CHECK-NEXT:         NullaryBoundsExpr {{.*}} Invalid
  // CHECK-NEXT:       ImplicitCastExpr {{.*}} <LValueToRValue>
  // CHECK-NEXT:         DeclRefExpr {{.*}} 'b'
  // CHECK-NEXT: Observed bounds context after checking S:
  // CHECK-NEXT: {
  // CHECK-NEXT: Variable:
  // CHECK-NEXT: ParmVarDecl {{.*}} a
  // CHECK-NEXT:   CountBoundsExpr {{.*}} Element
  // CHECK-NEXT:     ImplicitCastExpr {{.*}} <LValueToRValue>
  // CHECK-NEXT:       DeclRefExpr {{.*}} 'len'
  // CHECK-NEXT: Bounds:
  // CHECK-NEXT: NullaryBoundsExpr {{.*}} Unknown
  // CHECK-NEXT: Variable:
  // CHECK-NEXT: ParmVarDecl {{.*}} b
  // CHECK-NEXT:   RangeBoundsExpr
  // CHECK-NEXT:     ImplicitCastExpr {{.*}} <LValueToRValue>
  // CHECK-NEXT:       DeclRefExpr {{.*}} 'a'
  // CHECK-NEXT:     BinaryOperator {{.*}} '+'
  // CHECK-NEXT:       ImplicitCastExpr {{.*}} <LValueToRValue>
  // CHECK-NEXT:         DeclRefExpr {{.*}} 'a'
  // CHECK-NEXT:       ImplicitCastExpr {{.*}} <LValueToRValue>
  // CHECK-NEXT:         DeclRefExpr {{.*}} 'len'
  // CHECK-NEXT: Bounds:
  // CHECK-NEXT: NullaryBoundsExpr {{.*}} Unknown
  // CHECK-NEXT: Variable:
  // CHECK-NEXT: ParmVarDecl {{.*}} c
  // CHECK-NEXT:   CountBoundsExpr {{.*}} Element
  // CHECK-NEXT:     IntegerLiteral {{.*}} 2
  // CHECK-NEXT: Bounds:
  // CHECK-NEXT: RangeBoundsExpr
  // CHECK-NEXT:   ImplicitCastExpr {{.*}} <LValueToRValue>
  // CHECK-NEXT:     DeclRefExpr {{.*}} 'c'
  // CHECK-NEXT:   BinaryOperator {{.*}} '+'
  // CHECK-NEXT:     ImplicitCastExpr {{.*}} <LValueToRValue>
  // CHECK-NEXT:       DeclRefExpr {{.*}} 'c'
  // CHECK-NEXT:     IntegerLiteral {{.*}} 2
  // CHECK-NEXT: }
}

// Single-assignment statements do not result in memory access errors
void multiple_assign3(array_ptr<int> a : count(len), int len) { // expected-note {{(expanded) declared bounds are 'bounds(a, a + len)'}}
  // Observed bounds context before assignment: { a => bounds(a, a + len) }
  // Original value of len: null
  // Observed bounds context after assignment:  { a => bounds(unknown) }
  len = 0; // expected-error {{inferred bounds for 'a' are unknown after statement}} \
           // expected-note {{lost the value of the variable 'len' which is used in the (expanded) inferred bounds 'bounds(a, a + len)' of 'a'}}
  // CHECK: Statement S:
  // CHECK-NEXT: BinaryOperator {{.*}} '='
  // CHECK-NEXT:   DeclRefExpr {{.*}} 'len'
  // CHECK-NEXT:   IntegerLiteral {{.*}} 0
  // CHECK-NEXT: Observed bounds context after checking S:
  // CHECK-NEXT: {
  // CHECK-NEXT: Variable:
  // CHECK-NEXT: ParmVarDecl {{.*}} a
  // CHECK-NEXT:   CountBoundsExpr {{.*}} Element
  // CHECK-NEXT:     ImplicitCastExpr {{.*}} <LValueToRValue>
  // CHECK-NEXT:       DeclRefExpr {{.*}} 'len'
  // CHECK-NEXT: Bounds:
  // CHECK-NEXT: NullaryBoundsExpr {{.*}} Unknown
  // CHECK-NEXT: }

  // Observed bounds of a at memory access *a: bounds(a, a + len)
  // Observed bounds context after statement: { a => bounds(a, a + len) }
  *a;
  // CHECK: Statement S:
  // CHECK-NEXT: ImplicitCastExpr {{.*}} <LValueToRValue>
  // CHECK-NEXT:   UnaryOperator {{.*}} '*'
  // CHECK-NEXT:     Bounds Normal
  // CHECK-NEXT:       RangeBoundsExpr
  // CHECK-NEXT:         ImplicitCastExpr {{.*}} <LValueToRValue>
  // CHECK-NEXT:           DeclRefExpr {{.*}} 'a'
  // CHECK-NEXT:         BinaryOperator {{.*}} '+'
  // CHECK-NEXT:           ImplicitCastExpr {{.*}} <LValueToRValue>
  // CHECK-NEXT:             DeclRefExpr {{.*}} 'a'
  // CHECK-NEXT:           ImplicitCastExpr {{.*}} <LValueToRValue>
  // CHECK-NEXT:             DeclRefExpr {{.*}} 'len'
  // CHECK-NEXT:     ImplicitCastExpr {{.*}} <LValueToRValue>
  // CHECK-NEXT:       DeclRefExpr {{.*}} 'a'
  // CHECK-NEXT: Observed bounds context after checking S:
  // CHECK-NEXT: {
  // CHECK-NEXT: Variable:
  // CHECK-NEXT: ParmVarDecl {{.*}} a
  // CHECK-NEXT:   CountBoundsExpr {{.*}} Element
  // CHECK-NEXT:     ImplicitCastExpr {{.*}} <LValueToRValue>
  // CHECK-NEXT:       DeclRefExpr {{.*}} 'len'
  // CHECK-NEXT: Bounds:
  // CHECK-NEXT: RangeBoundsExpr
  // CHECK-NEXT:   ImplicitCastExpr {{.*}} <LValueToRValue>
  // CHECK-NEXT:     DeclRefExpr {{.*}} 'a'
  // CHECK-NEXT:   BinaryOperator {{.*}} '+'
  // CHECK-NEXT:     ImplicitCastExpr {{.*}} <LValueToRValue>
  // CHECK-NEXT:       DeclRefExpr {{.*}} 'a'
  // CHECK-NEXT:     ImplicitCastExpr {{.*}} <LValueToRValue>
  // CHECK-NEXT:       DeclRefExpr {{.*}} 'len'
  // CHECK-NEXT: }
}

/////////////////////////////////////////
// Nested assignments and declarations //
/////////////////////////////////////////

// Bounds checking accounts for equality information from nested assignments to variables, recorded in State.EquivExprs
void nested_assign1(nt_array_ptr<int> a : count(1), nt_array_ptr<const int> b : count(2), nt_array_ptr<volatile int> c : count(3)) {
  // Observed bounds context after all assignments: { a => bounds(c, c + 3), b => bounds(c, c + 3), c => bounds(c, c + 3) }
  a = (b = c); // expected-warning {{assigning to '_Nt_array_ptr<const int>' from '_Nt_array_ptr<volatile int>' discards qualifiers}} \
               // expected-warning {{assigning to '_Nt_array_ptr<int>' from '_Nt_array_ptr<const int>' discards qualifiers}}
  // CHECK: Statement S:
  // CHECK-NEXT: BinaryOperator {{.*}} '='
  // CHECK-NEXT:   DeclRefExpr {{.*}} 'a'
  // CHECK-NEXT:   ImplicitCastExpr {{.*}} '_Nt_array_ptr<int>' <NoOp>
  // CHECK-NEXT:     ParenExpr
  // CHECK-NEXT:       BinaryOperator {{.*}} '='
  // CHECK-NEXT:         DeclRefExpr {{.*}} 'b'
  // CHECK-NEXT:         ImplicitCastExpr {{.*}} '_Nt_array_ptr<const int>' <NoOp
  // CHECK-NEXT:           ImplicitCastExpr {{.*}} '_Nt_array_ptr<volatile int>' <LValueToRValue>
  // CHECK-NEXT:             DeclRefExpr {{.*}} 'c'
  // CHECK-NEXT: Observed bounds context after checking S:
  // CHECK-NEXT: {
  // CHECK-NEXT: Variable:
  // CHECK-NEXT: ParmVarDecl {{.*}} a
  // CHECK-NEXT:   CountBoundsExpr {{.*}} Element
  // CHECK-NEXT:     IntegerLiteral {{.*}} 1
  // CHECK-NEXT: Bounds:
  // CHECK-NEXT: RangeBoundsExpr
  // CHECK-NEXT:   ImplicitCastExpr {{.*}} <LValueToRValue>
  // CHECK-NEXT:     DeclRefExpr {{.*}} 'c'
  // CHECK-NEXT:   BinaryOperator {{.*}} '+'
  // CHECK-NEXT:     ImplicitCastExpr {{.*}} <LValueToRValue>
  // CHECK-NEXT:       DeclRefExpr {{.*}} 'c'
  // CHECK-NEXT:     IntegerLiteral {{.*}} 3
  // CHECK-NEXT: Variable:
  // CHECK-NEXT: ParmVarDecl {{.*}} b
  // CHECK-NEXT:   CountBoundsExpr {{.*}} Element
  // CHECK-NEXT:     IntegerLiteral {{.*}} 2
  // CHECK-NEXT: Bounds:
  // CHECK-NEXT: RangeBoundsExpr
  // CHECK-NEXT:   ImplicitCastExpr {{.*}} <LValueToRValue>
  // CHECK-NEXT:     DeclRefExpr {{.*}} 'c'
  // CHECK-NEXT:   BinaryOperator {{.*}} '+'
  // CHECK-NEXT:     ImplicitCastExpr {{.*}} <LValueToRValue>
  // CHECK-NEXT:       DeclRefExpr {{.*}} 'c'
  // CHECK-NEXT:     IntegerLiteral {{.*}} 3
  // CHECK-NEXT: Variable:
  // CHECK-NEXT: ParmVarDecl {{.*}} c
  // CHECK-NEXT:   CountBoundsExpr {{.*}} Element
  // CHECK-NEXT:     IntegerLiteral {{.*}} 3
  // CHECK-NEXT: Bounds:
  // CHECK-NEXT: RangeBoundsExpr
  // CHECK-NEXT:   ImplicitCastExpr {{.*}} <LValueToRValue>
  // CHECK-NEXT:     DeclRefExpr {{.*}} 'c'
  // CHECK-NEXT:   BinaryOperator {{.*}} '+'
  // CHECK-NEXT:     ImplicitCastExpr {{.*}} <LValueToRValue>
  // CHECK-NEXT:       DeclRefExpr {{.*}} 'c'
  // CHECK-NEXT:     IntegerLiteral {{.*}} 3
  // CHECK-NEXT: }
}

// Pointer deferences are not included in nested assignment information in State.EquivExprs
void nested_assign2(
  nt_array_ptr<int> a : count(0), // expected-note {{(expanded) declared bounds are 'bounds(a, a + 0)'}}
  nt_array_ptr<int> b : count(0), // expected-note {{(expanded) declared bounds are 'bounds(b, b + 0)'}}
  ptr<nt_array_ptr<int>> p
) {                                                                                                  
  // TODO: checkedc-clang issue #845: equality between b and *p
  // needs to be recorded in order to properly validate the bounds of b.
  // Observed bounds context after all assignments: { a => bounds(*p, *p + 0), b => bounds(*p, *p + 0) }
  a = (b = *p); // expected-warning {{cannot prove declared bounds for 'a' are valid after statement}} \
                // expected-warning {{cannot prove declared bounds for 'b' are valid after statement}} \
                // expected-note 2 {{(expanded) inferred bounds are 'bounds(*p, *p + 0)'}}
  // CHECK: Statement S:
  // CHECK-NEXT: BinaryOperator {{.*}} '='
  // CHECK-NEXT:   DeclRefExpr {{.*}} 'a'
  // CHECK-NEXT:   ParenExpr
  // CHECK-NEXT:     BinaryOperator {{.*}} '='
  // CHECK-NEXT:       DeclRefExpr {{.*}} 'b'
  // CHECK-NEXT:       ImplicitCastExpr {{.*}} <LValueToRValue>
  // CHECK-NEXT:         UnaryOperator {{.*}} '*'
  // CHECK-NEXT:           ImplicitCastExpr {{.*}} <LValueToRValue>
  // CHECK-NEXT:             DeclRefExpr {{.*}} 'p'
  // CHECK-NEXT: Observed bounds context after checking S:
  // CHECK-NEXT: {
  // CHECK-NEXT: Variable:
  // CHECK-NEXT: ParmVarDecl {{.*}} a
  // CHECK-NEXT:   CountBoundsExpr {{.*}} Element
  // CHECK-NEXT:     IntegerLiteral {{.*}} 0
  // CHECK-NEXT: Bounds:
  // CHECK-NEXT: RangeBoundsExpr
  // CHECK-NEXT:   ImplicitCastExpr {{.*}} <LValueToRValue>
  // CHECK-NEXT:     UnaryOperator {{.*}} '*'
  // CHECK-NEXT:       ImplicitCastExpr {{.*}} <LValueToRValue>
  // CHECK-NEXT:         DeclRefExpr {{.*}} 'p'
  // CHECK-NEXT:   BinaryOperator {{.*}} '+'
  // CHECK-NEXT:     ImplicitCastExpr {{.*}} <LValueToRValue>
  // CHECK-NEXT:       UnaryOperator {{.*}} '*'
  // CHECK-NEXT:         ImplicitCastExpr {{.*}} <LValueToRValue>
  // CHECK-NEXT:           DeclRefExpr {{.*}} 'p'
  // CHECK-NEXT:     IntegerLiteral {{.*}} 0
  // CHECK-NEXT: Variable:
  // CHECK-NEXT: ParmVarDecl {{.*}} b
  // CHECK-NEXT:   CountBoundsExpr {{.*}} Element
  // CHECK-NEXT:     IntegerLiteral {{.*}} 0
  // CHECK-NEXT: Bounds:
  // CHECK-NEXT: RangeBoundsExpr
  // CHECK-NEXT:   ImplicitCastExpr {{.*}} <LValueToRValue>
  // CHECK-NEXT:     UnaryOperator {{.*}} '*'
  // CHECK-NEXT:       ImplicitCastExpr {{.*}} <LValueToRValue>
  // CHECK-NEXT:         DeclRefExpr {{.*}} 'p'
  // CHECK-NEXT:   BinaryOperator {{.*}} '+'
  // CHECK-NEXT:     ImplicitCastExpr {{.*}} <LValueToRValue>
  // CHECK-NEXT:       UnaryOperator {{.*}} '*'
  // CHECK-NEXT:         ImplicitCastExpr {{.*}} <LValueToRValue>
  // CHECK-NEXT:           DeclRefExpr {{.*}} 'p'
  // CHECK-NEXT:     IntegerLiteral {{.*}} 0
  // CHECK-NEXT: }
}

// Bounds checking accounts for equality information from nested initializer and
// variable assignment, recorded in State.EquivExprs
void nested_assign3(array_ptr<int> b : count(2)) {
  // Observed bounds context before checking initializer and assignment: { a => bounds(a, a + 3), b => bounds(b, b + 2) }
  // Observed bounds context after checking initializer and assignment:  { a => bounds(temp(getArr()), temp(getArr()) + 4), b => bounds(temp(getArr()), temp(getArr()) + 4) }
  array_ptr<int> a : count(3) = (b = getArr());
  // CHECK: Statement S:
  // CHECK-NEXT: DeclStmt
  // CHECK-NEXT:   VarDecl {{.*}} a
  // CHECK-NEXT:     CountBoundsExpr {{.*}} Element
  // CHECK-NEXT:       IntegerLiteral {{.*}} 3
  // CHECK-NEXT:     ParenExpr
  // CHECK-NEXT:       BinaryOperator {{.*}} '='
  // CHECK-NEXT:         DeclRefExpr {{.*}} 'b'
  // CHECK-NEXT:         CHKCBindTemporaryExpr {{.*}} '_Array_ptr<int>'
  // CHECK-NEXT:           CallExpr {{.*}} '_Array_ptr<int>'
  // CHECK-NEXT:             ImplicitCastExpr {{.*}} <FunctionToPointerDecay>
  // CHECK-NEXT:               DeclRefExpr {{.*}} 'getArr'
  // CHECK-NEXT: Observed bounds context after checking S:
  // CHECK-NEXT: {
  // CHECK-NEXT: Variable:
  // CHECK-NEXT: VarDecl {{.*}} a
  // CHECK-NEXT:   CountBoundsExpr {{.*}} Element
  // CHECK-NEXT:     IntegerLiteral {{.*}} 3
  // CHECK: Bounds:
  // CHECK-NEXT: RangeBoundsExpr
  // CHECK-NEXT:   BoundsValueExpr {{.*}} '_Array_ptr<int>'
  // CHECK-NEXT:   BinaryOperator {{.*}} '+'
  // CHECK-NEXT:     BoundsValueExpr {{.*}} '_Array_ptr<int>'
  // CHECK-NEXT:     IntegerLiteral {{.*}} 4
  // CHECK-NEXT: Variable:
  // CHECK-NEXT: ParmVarDecl {{.*}} b
  // CHECK-NEXT:   CountBoundsExpr {{.*}} Element
  // CHECK-NEXT:     IntegerLiteral {{.*}} 2
  // CHECK-NEXT: Bounds:
  // CHECK-NEXT: RangeBoundsExpr
  // CHECK-NEXT:   BoundsValueExpr {{.*}} '_Array_ptr<int>'
  // CHECK-NEXT:   BinaryOperator {{.*}} '+'
  // CHECK-NEXT:     BoundsValueExpr {{.*}} '_Array_ptr<int>'
  // CHECK-NEXT:     IntegerLiteral {{.*}} 4
  // CHECK-NEXT: }
}

// Bounds checking accounts for equality information in State.EquivExprs
// when checking call argument bounds
void nested_assign4(array_ptr<int> a : count(2), array_ptr<int> b : count(3)) {
  // Observed bounds context before statement: { a => bounds(a, a + 2), b => bounds(b, b + 3) }
  // Expected bounds of a at call: bounds(a, a + 3)
  // Observed bounds of a at call: bounds(b, b + 3)
  // Observed bounds context after statement:  { a => bounds(b, b + 3), b => bounds(b, b + 3) }
  a = b, testArgBounds(a, 3);
  // CHECK: Statement S:
  // CHECK-NEXT: BinaryOperator {{.*}} ','
  // CHECK-NEXT:   BinaryOperator {{.*}} '='
  // CHECK-NEXT:     DeclRefExpr {{.*}} 'a'
  // CHECK-NEXT:     ImplicitCastExpr {{.*}} <LValueToRValue>
  // CHECK-NEXT:       DeclRefExpr {{.*}} 'b'
  // CHECK-NEXT:   CallExpr {{.*}} 'void'
  // CHECK-NEXT:     ImplicitCastExpr {{.*}} <FunctionToPointerDecay>
  // CHECK-NEXT:       DeclRefExpr {{.*}} 'testArgBounds'
  // CHECK-NEXT:     ImplicitCastExpr {{.*}} <LValueToRValue>
  // CHECK-NEXT:       DeclRefExpr {{.*}} 'a'
  // CHECK-NEXT:     IntegerLiteral {{.*}} 3
  // CHECK-NEXT: Observed bounds context after checking S:
  // CHECK-NEXT: {
  // CHECK-NEXT: Variable:
  // CHECK-NEXT: ParmVarDecl {{.*}} a
  // CHECK-NEXT:   CountBoundsExpr {{.*}} Element
  // CHECK-NEXT:     IntegerLiteral {{.*}} 2
  // CHECK-NEXT: Bounds:
  // CHECK-NEXT: RangeBoundsExpr
  // CHECK-NEXT:   ImplicitCastExpr {{.*}} <LValueToRValue>
  // CHECK-NEXT:     DeclRefExpr {{.*}} 'b'
  // CHECK-NEXT:   BinaryOperator {{.*}} '+'
  // CHECK-NEXT:     ImplicitCastExpr {{.*}} <LValueToRValue>
  // CHECK-NEXT:       DeclRefExpr {{.*}} 'b'
  // CHECK-NEXT:     IntegerLiteral {{.*}} 3
  // CHECK-NEXT: Variable:
  // CHECK-NEXT: ParmVarDecl {{.*}} b
  // CHECK-NEXT:   CountBoundsExpr {{.*}} Element
  // CHECK-NEXT:     IntegerLiteral {{.*}} 3
  // CHECK-NEXT: Bounds:
  // CHECK-NEXT: RangeBoundsExpr
  // CHECK-NEXT:   ImplicitCastExpr {{.*}} <LValueToRValue>
  // CHECK-NEXT:     DeclRefExpr {{.*}} 'b'
  // CHECK-NEXT:   BinaryOperator {{.*}} '+'
  // CHECK-NEXT:     ImplicitCastExpr {{.*}} <LValueToRValue>
  // CHECK-NEXT:       DeclRefExpr {{.*}} 'b'
  // CHECK-NEXT:     IntegerLiteral {{.*}} 3
  // CHECK-NEXT: }
}

/////////////////////////////////////////////////
// Updating the result bounds of an assignment //
/////////////////////////////////////////////////

// Updated result bounds of a nested assignment with a binary operator
void update_result_bounds1(
  array_ptr<int> a : bounds(b, b + 1), // expected-note {{(expanded) declared bounds are 'bounds(b, b + 1)'}}
  array_ptr<int> b : count(1) // expected-note {{(expanded) declared bounds are 'bounds(b, b + 1)'}}
) {
  // Observed bounds context before assignments: { a => bounds(b, b + 1), b => bounds(b, b + 1) }
  // Bounds of b = b + 1: bounds(b - 1, (b - 1) + 1)
  // Observed bounds context after assignments: { a => bounds(b - 1, (b - 1 + 1)), b => bounds(b - 1, (b - 1) + 1) }
  a = (b = b + 1); // expected-warning {{cannot prove declared bounds for 'b' are valid after statement}} \
                   // expected-warning {{cannot prove declared bounds for 'a' are valid after statement}} \
                   // expected-note 2 {{(expanded) inferred bounds are 'bounds(b - 1, b - 1 + 1)'}}
  // CHECK: Statement S:
  // CHECK-NEXT: BinaryOperator {{.*}} '='
  // CHECK-NEXT:   DeclRefExpr {{.*}} 'a'
  // CHECK-NEXT:   ParenExpr
  // CHECK-NEXT:     BinaryOperator {{.*}} '='
  // CHECK-NEXT:       DeclRefExpr {{.*}} 'b'
  // CHECK-NEXT:       BinaryOperator {{.*}} '+'
  // CHECK-NEXT:         ImplicitCastExpr {{.*}} <LValueToRValue>
  // CHECK-NEXT:           DeclRefExpr {{.*}} 'b'
  // CHECK-NEXT:         IntegerLiteral {{.*}} 1
  // CHECK-NEXT: Observed bounds context after checking S:
  // CHECK-NEXT: {
  // CHECK-NEXT: Variable:
  // CHECK-NEXT: ParmVarDecl {{.*}} a
  // CHECK-NEXT:   RangeBoundsExpr
  // CHECK-NEXT:     ImplicitCastExpr {{.*}} <LValueToRValue>
  // CHECK-NEXT:       DeclRefExpr {{.*}} 'b'
  // CHECK-NEXT:     BinaryOperator {{.*}} '+'
  // CHECK-NEXT:       ImplicitCastExpr {{.*}} <LValueToRValue>
  // CHECK-NEXT:         DeclRefExpr {{.*}} 'b'
  // CHECK-NEXT:       IntegerLiteral {{.*}} 1
  // CHECK-NEXT: Bounds:
  // CHECK-NEXT: RangeBoundsExpr
  // CHECK-NEXT:   BinaryOperator {{.*}} '-'
  // CHECK-NEXT:     ImplicitCastExpr {{.*}} <LValueToRValue>
  // CHECK-NEXT:       DeclRefExpr {{.*}} 'b'
  // CHECK-NEXT:     IntegerLiteral {{.*}} 1
  // CHECK-NEXT:   BinaryOperator {{.*}} '+'
  // CHECK-NEXT:     BinaryOperator {{.*}} '-'
  // CHECK-NEXT:       ImplicitCastExpr {{.*}} <LValueToRValue>
  // CHECK-NEXT:         DeclRefExpr {{.*}} 'b'
  // CHECK-NEXT:       IntegerLiteral {{.*}} 1
  // CHECK-NEXT:     IntegerLiteral {{.*}} 1
  // CHECK-NEXT: Variable:
  // CHECK-NEXT: ParmVarDecl {{.*}} b
  // CHECK-NEXT:   CountBoundsExpr {{.*}} Element
  // CHECK-NEXT:     IntegerLiteral {{.*}} 1
  // CHECK-NEXT: Bounds:
  // CHECK-NEXT: RangeBoundsExpr
  // CHECK-NEXT:   BinaryOperator {{.*}} '-'
  // CHECK-NEXT:     ImplicitCastExpr {{.*}} <LValueToRValue>
  // CHECK-NEXT:       DeclRefExpr {{.*}} 'b'
  // CHECK-NEXT:     IntegerLiteral {{.*}} 1
  // CHECK-NEXT:   BinaryOperator {{.*}} '+'
  // CHECK-NEXT:     BinaryOperator {{.*}} '-'
  // CHECK-NEXT:       ImplicitCastExpr {{.*}} <LValueToRValue>
  // CHECK-NEXT:         DeclRefExpr {{.*}} 'b'
  // CHECK-NEXT:       IntegerLiteral {{.*}} 1
  // CHECK-NEXT:     IntegerLiteral {{.*}} 1
  // CHECK-NEXT: }
}

// Updated result bounds of a nested assignment with a compound operator
void update_result_bounds2(
  array_ptr<int> a : bounds(b, b + 1), // expected-note {{(expanded) declared bounds are 'bounds(b, b + 1)'}}
  array_ptr<int> b : count(1) // expected-note {{(expanded) declared bounds are 'bounds(b, b + 1)'}}
) {
  // Observed bounds context before assignments: { a => bounds(b, b + 1), b => bounds(b, b + 1) }
  // Bounds of b += 1: bounds(b - 1, (b - 1) + 1)
  // Observed bounds context after assignments: { a => bounds(b - 1, (b - 1 + 1)), b => bounds(b - 1, (b - 1) + 1) }
  a = (b += 1); // expected-warning {{cannot prove declared bounds for 'b' are valid after statement}} \
                // expected-warning {{cannot prove declared bounds for 'a' are valid after statement}} \
                // expected-note 2 {{(expanded) inferred bounds are 'bounds(b - 1, b - 1 + 1)'}}
  // CHECK: Statement S:
  // CHECK-NEXT: BinaryOperator {{.*}} '='
  // CHECK-NEXT:   DeclRefExpr {{.*}} 'a'
  // CHECK-NEXT:   ParenExpr
  // CHECK-NEXT:     CompoundAssignOperator {{.*}} '+='
  // CHECK-NEXT:       DeclRefExpr {{.*}} 'b'
  // CHECK-NEXT:       IntegerLiteral {{.*}} 1
  // CHECK-NEXT: Observed bounds context after checking S:
  // CHECK-NEXT: {
  // CHECK-NEXT: Variable:
  // CHECK-NEXT: ParmVarDecl {{.*}} a
  // CHECK-NEXT:   RangeBoundsExpr
  // CHECK-NEXT:     ImplicitCastExpr {{.*}} <LValueToRValue>
  // CHECK-NEXT:       DeclRefExpr {{.*}} 'b'
  // CHECK-NEXT:     BinaryOperator {{.*}} '+'
  // CHECK-NEXT:       ImplicitCastExpr {{.*}} <LValueToRValue>
  // CHECK-NEXT:         DeclRefExpr {{.*}} 'b'
  // CHECK-NEXT:       IntegerLiteral {{.*}} 1
  // CHECK-NEXT: Bounds:
  // CHECK-NEXT: RangeBoundsExpr
  // CHECK-NEXT:   BinaryOperator {{.*}} '-'
  // CHECK-NEXT:     ImplicitCastExpr {{.*}} <LValueToRValue>
  // CHECK-NEXT:       DeclRefExpr {{.*}} 'b'
  // CHECK-NEXT:     IntegerLiteral {{.*}} 1
  // CHECK-NEXT:   BinaryOperator {{.*}} '+'
  // CHECK-NEXT:     BinaryOperator {{.*}} '-'
  // CHECK-NEXT:       ImplicitCastExpr {{.*}} <LValueToRValue>
  // CHECK-NEXT:         DeclRefExpr {{.*}} 'b'
  // CHECK-NEXT:       IntegerLiteral {{.*}} 1
  // CHECK-NEXT:     IntegerLiteral {{.*}} 1
  // CHECK-NEXT: Variable:
  // CHECK-NEXT: ParmVarDecl {{.*}} b
  // CHECK-NEXT:   CountBoundsExpr {{.*}} Element
  // CHECK-NEXT:     IntegerLiteral {{.*}} 1
  // CHECK-NEXT: Bounds:
  // CHECK-NEXT: RangeBoundsExpr
  // CHECK-NEXT:   BinaryOperator {{.*}} '-'
  // CHECK-NEXT:     ImplicitCastExpr {{.*}} <LValueToRValue>
  // CHECK-NEXT:       DeclRefExpr {{.*}} 'b'
  // CHECK-NEXT:     IntegerLiteral {{.*}} 1
  // CHECK-NEXT:   BinaryOperator {{.*}} '+'
  // CHECK-NEXT:     BinaryOperator {{.*}} '-'
  // CHECK-NEXT:       ImplicitCastExpr {{.*}} <LValueToRValue>
  // CHECK-NEXT:         DeclRefExpr {{.*}} 'b'
  // CHECK-NEXT:       IntegerLiteral {{.*}} 1
  // CHECK-NEXT:     IntegerLiteral {{.*}} 1
  // CHECK-NEXT: }
}

// Updated result bounds of a nested assignment with a post-increment operator
void update_result_bounds3(
  array_ptr<int> a : bounds(b, b + 1), // expected-note {{(expanded) declared bounds are 'bounds(b, b + 1)'}}
  array_ptr<int> b : count(1) // expected-note {{(expanded) declared bounds are 'bounds(b, b + 1)'}}
) {
  // Observed bounds context before assignments: { a => bounds(b, b + 1), b => bounds(b, b + 1) }
  // Bounds of b++: bounds(b - 1, (b - 1) + 1)
  // Observed bounds context after assignments: { a => bounds(b - 1, (b - 1 + 1)), b => bounds(b - 1, (b - 1) + 1) }
  a = b++; // expected-warning {{cannot prove declared bounds for 'a' are valid after statement}} \
           // expected-warning {{cannot prove declared bounds for 'b' are valid after statement}} \
           // expected-note 2 {{(expanded) inferred bounds are 'bounds(b - 1, b - 1 + 1)'}}
  // CHECK: Statement S:
  // CHECK-NEXT: BinaryOperator {{.*}} '='
  // CHECK-NEXT:   DeclRefExpr {{.*}} 'a'
  // CHECK-NEXT:   UnaryOperator {{.*}} postfix '++'
  // CHECK-NEXT:     DeclRefExpr {{.*}} 'b'
  // CHECK-NEXT: Observed bounds context after checking S:
  // CHECK-NEXT: {
  // CHECK-NEXT: Variable:
  // CHECK-NEXT: ParmVarDecl {{.*}} a
  // CHECK-NEXT:   RangeBoundsExpr
  // CHECK-NEXT:     ImplicitCastExpr {{.*}} <LValueToRValue>
  // CHECK-NEXT:       DeclRefExpr {{.*}} 'b'
  // CHECK-NEXT:     BinaryOperator {{.*}} '+'
  // CHECK-NEXT:       ImplicitCastExpr {{.*}} <LValueToRValue>
  // CHECK-NEXT:         DeclRefExpr {{.*}} 'b'
  // CHECK-NEXT:       IntegerLiteral {{.*}} 1
  // CHECK-NEXT: Bounds:
  // CHECK-NEXT: RangeBoundsExpr
  // CHECK-NEXT:   BinaryOperator {{.*}} '-'
  // CHECK-NEXT:     ImplicitCastExpr {{.*}} <LValueToRValue>
  // CHECK-NEXT:       DeclRefExpr {{.*}} 'b'
  // CHECK-NEXT:     IntegerLiteral {{.*}} 1
  // CHECK-NEXT:   BinaryOperator {{.*}} '+'
  // CHECK-NEXT:     BinaryOperator {{.*}} '-'
  // CHECK-NEXT:       ImplicitCastExpr {{.*}} <LValueToRValue>
  // CHECK-NEXT:         DeclRefExpr {{.*}} 'b'
  // CHECK-NEXT:       IntegerLiteral {{.*}} 1
  // CHECK-NEXT:     IntegerLiteral {{.*}} 1
  // CHECK-NEXT: Variable:
  // CHECK-NEXT: ParmVarDecl {{.*}} b
  // CHECK-NEXT:   CountBoundsExpr {{.*}} Element
  // CHECK-NEXT:     IntegerLiteral {{.*}} 1
  // CHECK-NEXT: Bounds:
  // CHECK-NEXT: RangeBoundsExpr
  // CHECK-NEXT:   BinaryOperator {{.*}} '-'
  // CHECK-NEXT:     ImplicitCastExpr {{.*}} <LValueToRValue>
  // CHECK-NEXT:       DeclRefExpr {{.*}} 'b'
  // CHECK-NEXT:     IntegerLiteral {{.*}} 1
  // CHECK-NEXT:   BinaryOperator {{.*}} '+'
  // CHECK-NEXT:     BinaryOperator {{.*}} '-'
  // CHECK-NEXT:       ImplicitCastExpr {{.*}} <LValueToRValue>
  // CHECK-NEXT:         DeclRefExpr {{.*}} 'b'
  // CHECK-NEXT:       IntegerLiteral {{.*}} 1
  // CHECK-NEXT:     IntegerLiteral {{.*}} 1
  // CHECK-NEXT: }
}

///////////////////////////////////////////////////////////////////////////
// Checking the updated source bounds of an increment/decrement operator //
///////////////////////////////////////////////////////////////////////////

// Pre-increment operator: bounds warning
void inc_dec_bounds1(nt_array_ptr<char> a) { // expected-note {{(expanded) declared bounds are 'bounds(a, a + 0)'}}
  // Observed bounds context before increment: { a => bounds(a, a + 0) }
  // Observed bounds context after increment:  { a => bounds(a - 1, (a - 1) + 0) }
  ++a; // expected-warning {{cannot prove declared bounds for 'a' are valid after statement}} \
       // expected-note {{(expanded) inferred bounds are 'bounds(a - 1, a - 1 + 0)'}}
  // CHECK: Statement S:
  // CHECK-NEXT: UnaryOperator {{.*}} prefix '++'
  // CHECK-NEXT:   DeclRefExpr {{.*}} 'a'
  // CHECK-NEXT: Observed bounds context after checking S:
  // CHECK-NEXT: {
  // CHECK-NEXT: Variable:
  // CHECK-NEXT: ParmVarDecl {{.*}} a
  // CHECK-NEXT:   CountBoundsExpr {{.*}} Element
  // CHECK-NEXT:     IntegerLiteral {{.*}} 0
  // CHECK-NEXT: Bounds:
  // CHECK-NEXT: RangeBoundsExpr
  // CHECK-NEXT:   BinaryOperator {{.*}} '-'
  // CHECK-NEXT:     ImplicitCastExpr {{.*}} <LValueToRValue>
  // CHECK-NEXT:       DeclRefExpr {{.*}} 'a'
  // CHECK-NEXT:     IntegerLiteral {{.*}} 1
  // CHECK-NEXT:   BinaryOperator {{.*}} '+'
  // CHECK-NEXT:     BinaryOperator {{.*}} '-'
  // CHECK-NEXT:       ImplicitCastExpr {{.*}} <LValueToRValue>
  // CHECK-NEXT:         DeclRefExpr {{.*}} 'a'
  // CHECK-NEXT:       IntegerLiteral {{.*}} 1
  // CHECK-NEXT:     IntegerLiteral {{.*}} 0
  // CHECK-NEXT: }
}

// Post-increment operator: bounds error
void inc_dec_bounds2(nt_array_ptr<int> a : bounds(a, a)) { // expected-note {{(expanded) declared bounds are 'bounds(a, a)'}}
  // Observed bounds context before increment: { a => bounds(a, a) }
  // Observed bounds context after increment:  { a => bounds(a - 1, a - 1) }
  a++; // expected-error {{declared bounds for 'a' are invalid after statement}} \
       // expected-note {{source bounds are an empty range}} \
       // expected-note {{destination upper bound is above source upper bound}} \
       // expected-note {{(expanded) inferred bounds are 'bounds(a - 1, a - 1)'}}
  // CHECK: Statement S:
  // CHECK-NEXT: UnaryOperator {{.*}} postfix '++'
  // CHECK-NEXT:   DeclRefExpr {{.*}} 'a'
  // CHECK-NEXT: Observed bounds context after checking S:
  // CHECK-NEXT: {
  // CHECK-NEXT: Variable:
  // CHECK-NEXT: ParmVarDecl {{.*}} a
  // CHECK-NEXT:   RangeBoundsExpr
  // CHECK-NEXT:     ImplicitCastExpr {{.*}} <LValueToRValue>
  // CHECK-NEXT:       DeclRefExpr {{.*}} 'a'
  // CHECK-NEXT:     ImplicitCastExpr {{.*}} <LValueToRValue>
  // CHECK-NEXT:       DeclRefExpr {{.*}} 'a'
  // CHECK-NEXT: Bounds:
  // CHECK-NEXT: RangeBoundsExpr
  // CHECK-NEXT:   BinaryOperator {{.*}} '-'
  // CHECK-NEXT:     ImplicitCastExpr {{.*}} <LValueToRValue>
  // CHECK-NEXT:       DeclRefExpr {{.*}} 'a'
  // CHECK-NEXT:     IntegerLiteral {{.*}} 1
  // CHECK-NEXT:   BinaryOperator {{.*}} '-'
  // CHECK-NEXT:     ImplicitCastExpr {{.*}} <LValueToRValue>
  // CHECK-NEXT:       DeclRefExpr {{.*}} 'a'
  // CHECK-NEXT:     IntegerLiteral {{.*}} 1
  // CHECK-NEXT: }
}

// Pre-decrement operator: bounds warning
void inc_dec_bounds3(array_ptr<float> a : count(2)) { // expected-note {{(expanded) declared bounds are 'bounds(a, a + 2)'}}
  // Observed bounds context before decrement: { a => bounds(a, a + 2) }
  // Observed bounds context after decrement:  { a => bounds(a + 1, (a + 1) + 2) }
  --a; // expected-warning {{cannot prove declared bounds for 'a' are valid after statement}} \
       // expected-note {{(expanded) inferred bounds are 'bounds(a + 1, a + 1 + 2)'}}
  // CHECK: Statement S:
  // CHECK-NEXT: UnaryOperator {{.*}} prefix '--'
  // CHECK-NEXT:   DeclRefExpr {{.*}} 'a'
  // CHECK-NEXT: Observed bounds context after checking S:
  // CHECK-NEXT: {
  // CHECK-NEXT: Variable:
  // CHECK-NEXT: ParmVarDecl {{.*}} a
  // CHECK-NEXT:   CountBoundsExpr {{.*}} Element
  // CHECK-NEXT:     IntegerLiteral {{.*}} 2
  // CHECK-NEXT: Bounds:
  // CHECK-NEXT: RangeBoundsExpr
  // CHECK-NEXT:   BinaryOperator {{.*}} '+'
  // CHECK-NEXT:     ImplicitCastExpr {{.*}} <LValueToRValue>
  // CHECK-NEXT:       DeclRefExpr {{.*}} 'a'
  // CHECK-NEXT:     IntegerLiteral {{.*}} 1
  // CHECK-NEXT:   BinaryOperator {{.*}} '+'
  // CHECK-NEXT:     BinaryOperator {{.*}} '+'
  // CHECK-NEXT:       ImplicitCastExpr {{.*}} <LValueToRValue>
  // CHECK-NEXT:         DeclRefExpr {{.*}} 'a'
  // CHECK-NEXT:       IntegerLiteral {{.*}} 1
  // CHECK-NEXT:     IntegerLiteral {{.*}} 2
  // CHECK-NEXT: }
}

// Post-decrement operator: bounds error
void inc_dec_bounds4(array_ptr<int> a : bounds(a, a)) { // expected-note {{(expanded) declared bounds are 'bounds(a, a)'}}
  // Observed bounds context before decrement: { a => bounds(a, a) }
  // Observed bounds context after decrement:  { a => bounds(a + 1, (a + 1)) }
  a--; // expected-error {{declared bounds for 'a' are invalid after statement}} \
       // expected-note {{(expanded) inferred bounds are 'bounds(a + 1, a + 1)'}} \
       // expected-note {{source bounds are an empty range}} \
       // expected-note {{destination lower bound is below source lower bound}}
  // CHECK: Statement S:
  // CHECK-NEXT: UnaryOperator {{.*}} postfix '--'
  // CHECK-NEXT:   DeclRefExpr {{.*}} 'a'
  // CHECK-NEXT: Observed bounds context after checking S:
  // CHECK-NEXT: {
  // CHECK-NEXT: Variable:
  // CHECK-NEXT: ParmVarDecl {{.*}} a
  // CHECK-NEXT:   RangeBoundsExpr {{.*}}
  // CHECK-NEXT:     ImplicitCastExpr {{.*}} <LValueToRValue>
  // CHECK-NEXT:       DeclRefExpr {{.*}} 'a'
  // CHECK-NEXT:     ImplicitCastExpr {{.*}} <LValueToRValue>
  // CHECK-NEXT:       DeclRefExpr {{.*}} 'a'
  // CHECK-NEXT: Bounds:
  // CHECK-NEXT: RangeBoundsExpr
  // CHECK-NEXT:   BinaryOperator {{.*}} '+'
  // CHECK-NEXT:     ImplicitCastExpr {{.*}} <LValueToRValue>
  // CHECK-NEXT:       DeclRefExpr {{.*}} 'a'
  // CHECK-NEXT:     IntegerLiteral {{.*}} 1
  // CHECK-NEXT:   BinaryOperator {{.*}} '+'
  // CHECK-NEXT:     ImplicitCastExpr {{.*}} <LValueToRValue>
  // CHECK-NEXT:       DeclRefExpr {{.*}} 'a'
  // CHECK-NEXT:     IntegerLiteral {{.*}} 1
  // CHECK-NEXT: }
}

struct S {
  nt_array_ptr<int> f : count(1);
};

// Increment/decrement operators on non-variables or variables without declared bounds
// do not result in bounds checking-related warnings or errors
void inc_dec_bounds5(nt_array_ptr<int> *p, struct S s, array_ptr<int> a) {
  // Observed bounds context before increment: { }
  // Observed bounds context after increment:  { }
  ++*p;
  // CHECK: Statement S:
  // CHECK-NEXT: UnaryOperator {{.*}} prefix '++'
  // CHECK-NEXT:   UnaryOperator {{.*}} '*'
  // CHECK-NEXT:     ImplicitCastExpr {{.*}} <LValueToRValue>
  // CHECK-NEXT:       DeclRefExpr {{.*}} 'p'
  // CHECK-NEXT: Observed bounds context after checking S:
  // CHECK-NEXT: { }

  // Observed bounds context before increment: { }
  // Observed bounds context after increment:  { }
  p[0]++;
  // CHECK: Statement S:
  // CHECK-NEXT: UnaryOperator {{.*}} postfix '++'
  // CHECK-NEXT:   ArraySubscriptExpr {{.*}} '_Nt_array_ptr<int>'
  // CHECK-NEXT:     ImplicitCastExpr {{.*}} <LValueToRValue>
  // CHECK-NEXT:       DeclRefExpr {{.*}} 'p'
  // CHECK-NEXT:     IntegerLiteral {{.*}} 0
  // CHECK-NEXT: Observed bounds context after checking S:
  // CHECK-NEXT: { }

  // Observed bounds context before increment: { }
  // Observed bounds context after increment:  { }
  --s.f;
  // CHECK: Statement S:
  // CHECK-NEXT: UnaryOperator {{.*}} prefix '--'
  // CHECK-NEXT:   MemberExpr {{.*}} .f
  // CHECK-NEXT:     DeclRefExpr {{.*}} 's'
  // CHECK-NEXT: Observed bounds context after checking S:
  // CHECK-NEXT: { }
  
  // Observed bounds context before increment: { }
  // Observed bounds context after increment:  { }
  a--;
  // CHECK: Statement S:
  // CHECK-NEXT: UnaryOperator {{.*}} postfix '--'
  // CHECK-NEXT:   DeclRefExpr {{.*}} 'a'
  // CHECK-NEXT: Observed bounds context after checking S:
  // CHECK-NEXT: { }
=======
// Widened bounds killed by a statement with multiple assignments
void f3(nt_array_ptr<int> p : count(i), int i, int other) {
  if (*(p + i)) {
    // Observed bounds context: { p => bounds(p, p + i) }
    // CHECK: Statement S:
    // CHECK-NEXT: ImplicitCastExpr {{.*}} <LValueToRValue>
    // CHECK-NEXT:   UnaryOperator {{.*}} '*'
    // CHECK:          ParenExpr
    // CHECK-NEXT:       BinaryOperator {{.*}} '+'
    // CHECK-NEXT:         ImplicitCastExpr {{.*}} <LValueToRValue>
    // CHECK-NEXT:           DeclRefExpr {{.*}} 'p'
    // CHECK-NEXT:         ImplicitCastExpr {{.*}} <LValueToRValue>
    // CHECK-NEXT:           DeclRefExpr {{.*}} 'i'
    // CHECK-NEXT: Observed bounds context after checking S:
    // CHECK-NEXT: {
    // CHECK-NEXT: Variable:
    // CHECK-NEXT: ParmVarDecl {{.*}} p
    // CHECK-NEXT:   CountBoundsExpr {{.*}} Element
    // CHECK-NEXT:     ImplicitCastExpr {{.*}} <LValueToRValue>
    // CHECK-NEXT:       DeclRefExpr {{.*}} 'i'
    // CHECK-NEXT: Bounds:
    // CHECK-NEXT: RangeBoundsExpr
    // CHECK-NEXT:   ImplicitCastExpr {{.*}} <LValueToRValue>
    // CHECK-NEXT:     DeclRefExpr {{.*}} 'p'
    // CHECK-NEXT:   BinaryOperator {{.*}} '+'
    // CHECK-NEXT:     ImplicitCastExpr {{.*}} <LValueToRValue>
    // CHECK-NEXT:       DeclRefExpr {{.*}} 'p'
    // CHECK-NEXT:     ImplicitCastExpr {{.*}} <LValueToRValue>
    // CHECK-NEXT:       DeclRefExpr {{.*}} 'i'
    // CHECK-NEXT: }

    // Bounds of p are currently widened by 1
    // Observed bounds context: { p => bounds(p, (p + i) + 1) }
    p;
    // CHECK: Statement S:
    // CHECK-NEXT: ImplicitCastExpr {{.*}} <LValueToRValue>
    // CHECK-NEXT:   DeclRefExpr {{.*}} 'p'
    // CHECK-NEXT: Observed bounds context after checking S:
    // CHECK-NEXT: {
    // CHECK-NEXT: Variable:
    // CHECK-NEXT: ParmVarDecl {{.*}} p
    // CHECK-NEXT:   CountBoundsExpr {{.*}} Element
    // CHECK-NEXT:     ImplicitCastExpr {{.*}} <LValueToRValue>
    // CHECK-NEXT:       DeclRefExpr {{.*}} 'i'
    // CHECK-NEXT: Bounds:
    // CHECK-NEXT: RangeBoundsExpr
    // CHECK-NEXT:   ImplicitCastExpr {{.*}} <LValueToRValue>
    // CHECK-NEXT:     DeclRefExpr {{.*}} 'p'
    // CHECK-NEXT:   BinaryOperator {{.*}} '+'
    // CHECK-NEXT:     BinaryOperator {{.*}} '+'
    // CHECK-NEXT:       ImplicitCastExpr {{.*}} <LValueToRValue>
    // CHECK-NEXT:         DeclRefExpr {{.*}} 'p'
    // CHECK-NEXT:       ImplicitCastExpr {{.*}} <LValueToRValue>
    // CHECK-NEXT:         DeclRefExpr {{.*}} 'i'
    // CHECK-NEXT:     IntegerLiteral {{.*}} 1
    // CHECK-NEXT: }

    // This statement kills the widened bounds of p since it modifies i
    // Observed bounds context: { p => bounds(p, p + 1) }
    i++, --other;
    // CHECK: Statement S:
    // CHECK-NEXT: BinaryOperator {{.*}} ','
    // CHECK-NEXT:   UnaryOperator {{.*}} postfix '++'
    // CHECK-NEXT:     DeclRefExpr {{.*}} 'i'
    // CHECK-NEXT:   UnaryOperator {{.*}} prefix '--'
    // CHECK-NEXT:     DeclRefExpr {{.*}} 'other'
    // CHECK-NEXT: Observed bounds context after checking S:
    // CHECK-NEXT: {
    // CHECK-NEXT: Variable:
    // CHECK-NEXT: ParmVarDecl {{.*}} p
    // CHECK-NEXT:   CountBoundsExpr {{.*}} Element
    // CHECK-NEXT:     ImplicitCastExpr {{.*}} <LValueToRValue>
    // CHECK-NEXT:       DeclRefExpr {{.*}} 'i'
    // CHECK-NEXT: Bounds:
    // CHECK-NEXT: RangeBoundsExpr
    // CHECK-NEXT:   ImplicitCastExpr {{.*}} <LValueToRValue>
    // CHECK-NEXT:     DeclRefExpr {{.*}} 'p'
    // CHECK-NEXT:   BinaryOperator {{.*}} '+'
    // CHECK-NEXT:     ImplicitCastExpr {{.*}} <LValueToRValue>
    // CHECK-NEXT:       DeclRefExpr {{.*}} 'p'
    // CHECK-NEXT:     ImplicitCastExpr {{.*}} <LValueToRValue>
    // CHECK-NEXT:       DeclRefExpr {{.*}} 'i'
    // CHECK-NEXT: }
  }
}

// Widened bounds killed by a statement with multiple assignments
void f4(nt_array_ptr<char> p : count(0), int other) {
  if (*p) {
    // Observed bounds context: { p => bounds(p, p + 0) }
    // CHECK: Statement S:
    // CHECK-NEXT: ImplicitCastExpr {{.*}} <LValueToRValue>
    // CHECK-NEXT:   UnaryOperator {{.*}} '*'
    // CHECK:          ImplicitCastExpr {{.*}} <LValueToRValue>
    // CHECK-NEXT:       DeclRefExpr {{.*}} 'p'
    // CHECK:      Observed bounds context after checking S:
    // CHECK-NEXT: {
    // CHECK-NEXT: Variable:
    // CHECK-NEXT: ParmVarDecl {{.*}} p
    // CHECK-NEXT: CountBoundsExpr {{.*}} Element
    // CHECK-NEXT:   IntegerLiteral {{.*}} 0
    // CHECK-NEXT: Bounds:
    // CHECK-NEXT: RangeBoundsExpr
    // CHECK-NEXT:   ImplicitCastExpr {{.*}} <LValueToRValue>
    // CHECK-NEXT:     DeclRefExpr {{.*}} 'p'
    // CHECK-NEXT:   BinaryOperator {{.*}} '+'
    // CHECK-NEXT:     ImplicitCastExpr {{.*}} <LValueToRValue>
    // CHECK-NEXT:       DeclRefExpr {{.*}} 'p'
    // CHECK-NEXT:     IntegerLiteral {{.*}} 0
    // CHECK-NEXT: }

    // Bounds of p are currently widened by 1
    // Observed bounds context: { p => bounds(p, (p + 0) + 1) }
    p[1];
    // CHECK: Statement S:
    // CHECK-NEXT: ImplicitCastExpr {{.*}} <LValueToRValue>
    // CHECK-NEXT:   ArraySubscriptExpr
    // CHECK-NEXT:     Bounds Null-terminated read
    // CHECK-NEXT:       RangeBoundsExpr
    // CHECK-NEXT:         ImplicitCastExpr {{.*}} <LValueToRValue>
    // CHECK-NEXT:           DeclRefExpr {{.*}} 'p'
    // CHECK-NEXT:         BinaryOperator {{.*}} '+'
    // CHECK-NEXT:           BinaryOperator {{.*}} '+'
    // CHECK-NEXT:             ImplicitCastExpr {{.*}} <LValueToRValue>
    // CHECK-NEXT:               DeclRefExpr {{.*}} 'p'
    // CHECK-NEXT:             IntegerLiteral {{.*}} 0
    // CHECK-NEXT:           IntegerLiteral {{.*}} 1
    // CHECK-NEXT:     ImplicitCastExpr {{.*}} <LValueToRValue>
    // CHECK-NEXT:       DeclRefExpr {{.*}} 'p'
    // CHECK-NEXT:     IntegerLiteral {{.*}} 1
    // CHECK-NEXT: Observed bounds context after checking S:
    // CHECK-NEXT: {
    // CHECK-NEXT: Variable:
    // CHECK-NEXT: ParmVarDecl {{.*}} p
    // CHECK-NEXT: CountBoundsExpr {{.*}} Element
    // CHECK-NEXT:   IntegerLiteral {{.*}} 0
    // CHECK-NEXT: Bounds:
    // CHECK-NEXT: RangeBoundsExpr
    // CHECK-NEXT:   ImplicitCastExpr {{.*}} <LValueToRValue>
    // CHECK-NEXT:     DeclRefExpr {{.*}} 'p'
    // CHECK-NEXT:   BinaryOperator {{.*}} '+'
    // CHECK-NEXT:     BinaryOperator {{.*}} '+'
    // CHECK-NEXT:       ImplicitCastExpr {{.*}} <LValueToRValue>
    // CHECK-NEXT:         DeclRefExpr {{.*}} 'p'
    // CHECK-NEXT:       IntegerLiteral {{.*}} 0
    // CHECK-NEXT:     IntegerLiteral {{.*}} 1
    // CHECK-NEXT: }

    // This statement kills the widened bounds of p since it modifies p
    // Observed bounds context: { p = bounds(p, p) }
    testNtArray(p = 0, other = 0);
    // CHECK: Statement S:
    // CHECK-NEXT: CallExpr {{.*}} 'void'
    // CHECK-NEXT:   ImplicitCastExpr {{.*}} <FunctionToPointerDecay>
    // CHECK-NEXT:     DeclRefExpr {{.*}} 'testNtArray'
    // CHECK-NEXT:   BinaryOperator {{.*}} '='
    // CHECK-NEXT:     DeclRefExpr {{.*}} 'p'
    // CHECK-NEXT:     ImplicitCastExpr {{.*}} <NullToPointer>
    // CHECK-NEXT:       IntegerLiteral {{.*}} 0
    // CHECK-NEXT:   BinaryOperator {{.*}} '='
    // CHECK-NEXT:     DeclRefExpr {{.*}} 'other'
    // CHECK-NEXT:     IntegerLiteral {{.*}} 0
    // CHECK-NEXT: Observed bounds context after checking S:
    // CHECK-NEXT: {
    // CHECK-NEXT: Variable:
    // CHECK-NEXT: ParmVarDecl {{.*}} p
    // CHECK-NEXT: CountBoundsExpr {{.*}} Element
    // CHECK-NEXT:   IntegerLiteral {{.*}} 0
    // CHECK-NEXT: Bounds:
    // CHECK-NEXT: RangeBoundsExpr
    // CHECK-NEXT:   ImplicitCastExpr {{.*}} <LValueToRValue>
    // CHECK-NEXT:     DeclRefExpr {{.*}} 'p'
    // CHECK-NEXT:   BinaryOperator {{.*}} '+'
    // CHECK-NEXT:     ImplicitCastExpr {{.*}} <LValueToRValue>
    // CHECK-NEXT:       DeclRefExpr {{.*}} 'p'
    // CHECK-NEXT:     IntegerLiteral {{.*}} 0
    // CHECK-NEXT: }
  }
}

// Widened bounds of multiple variables killed by a statement with multiple assignments
void f5(nt_array_ptr<char> p : count(i), int i, nt_array_ptr<int> q : count(1)) {
  if (p[i]) {
    // Observed bounds context: { p => bounds(p, p + i), q => bounds(q, q + 1) }
    // CHECK: Statement S:
    // CHECK-NEXT: ImplicitCastExpr {{.*}} <LValueToRValue>
    // CHECK:          ImplicitCastExpr {{.*}} <LValueToRValue>
    // CHECK:            DeclRefExpr {{.*}} 'p'
    // CHECK:          ImplicitCastExpr {{.*}} <LValueToRValue>
    // CHECK:            DeclRefExpr {{.*}} 'i'
    // CHECK: Observed bounds context after checking S:
    // CHECK-NEXT: {
    // CHECK-NEXT: Variable:
    // CHECK-NEXT: ParmVarDecl {{.*}} p
    // CHECK-NEXT:   CountBoundsExpr {{.*}} Element
    // CHECK-NEXT:     ImplicitCastExpr {{.*}} <LValueToRValue>
    // CHECK-NEXT:       DeclRefExpr {{.*}} 'i'
    // CHECK-NEXT: Bounds:
    // CHECK-NEXT: RangeBoundsExpr
    // CHECK-NEXT:   ImplicitCastExpr {{.*}} <LValueToRValue>
    // CHECK-NEXT:     DeclRefExpr {{.*}} 'p'
    // CHECK-NEXT:   BinaryOperator {{.*}} '+'
    // CHECK-NEXT:     ImplicitCastExpr {{.*}} <LValueToRValue>
    // CHECK-NEXT:       DeclRefExpr {{.*}} 'p'
    // CHECK-NEXT:     ImplicitCastExpr {{.*}} <LValueToRValue>
    // CHECK-NEXT:       DeclRefExpr {{.*}} 'i'
    // CHECK-NEXT: Variable:
    // CHECK-NEXT: ParmVarDecl {{.*}} q
    // CHECK-NEXT:   CountBoundsExpr {{.*}} Element
    // CHECK-NEXT:     IntegerLiteral {{.*}} 1
    // CHECK-NEXT: Bounds:
    // CHECK-NEXT: RangeBoundsExpr
    // CHECK-NEXT:   ImplicitCastExpr {{.*}} <LValueToRValue>
    // CHECK-NEXT:     DeclRefExpr {{.*}} 'q'
    // CHECK-NEXT:   BinaryOperator {{.*}} '+'
    // CHECK-NEXT:     ImplicitCastExpr {{.*}} <LValueToRValue>
    // CHECK-NEXT:       DeclRefExpr {{.*}} 'q'
    // CHECK-NEXT:     IntegerLiteral {{.*}} 1
    // CHECK-NEXT: }

    if (q[1]) {
      // Bounds of p have been widened by 1
      // Observed bounds context: { p => bounds(p, (p + i) + 1), q => bounds(q, q + 1) }
      // CHECK: Statement S:
      // CHECK-NEXT: ImplicitCastExpr {{.*}} <LValueToRValue>
      // CHECK-NEXT:   ArraySubscriptExpr
      // CHECK:          ImplicitCastExpr {{.*}} <LValueToRValue>
      // CHECK:            DeclRefExpr {{.*}} 'q'
      // CHECK:          IntegerLiteral {{.*}} 1
      // CHECK: Observed bounds context after checking S:
      // CHECK-NEXT: {
      // CHECK-NEXT: Variable:
      // CHECK-NEXT: ParmVarDecl {{.*}} p
      // CHECK-NEXT:   CountBoundsExpr {{.*}} Element
      // CHECK-NEXT:     ImplicitCastExpr {{.*}} <LValueToRValue>
      // CHECK-NEXT:       DeclRefExpr {{.*}} 'i'
      // CHECK-NEXT: Bounds:
      // CHECK-NEXT: RangeBoundsExpr
      // CHECK-NEXT:   ImplicitCastExpr {{.*}} <LValueToRValue>
      // CHECK-NEXT:     DeclRefExpr {{.*}} 'p'
      // CHECK-NEXT:   BinaryOperator {{.*}} '+'
      // CHECK-NEXT:     BinaryOperator {{.*}} '+'
      // CHECK-NEXT:       ImplicitCastExpr {{.*}} <LValueToRValue>
      // CHECK-NEXT:         DeclRefExpr {{.*}} 'p'
      // CHECK-NEXT:       ImplicitCastExpr {{.*}} <LValueToRValue>
      // CHECK-NEXT:         DeclRefExpr {{.*}} 'i'
      // CHECK-NEXT:     IntegerLiteral {{.*}} 1
      // CHECK-NEXT: Variable:
      // CHECK-NEXT: ParmVarDecl {{.*}} q
      // CHECK-NEXT:   CountBoundsExpr {{.*}} Element
      // CHECK-NEXT:     IntegerLiteral {{.*}} 1
      // CHECK-NEXT: Bounds:
      // CHECK-NEXT: RangeBoundsExpr
      // CHECK-NEXT:   ImplicitCastExpr {{.*}} <LValueToRValue>
      // CHECK-NEXT:     DeclRefExpr {{.*}} 'q'
      // CHECK-NEXT:   BinaryOperator {{.*}} '+'
      // CHECK-NEXT:     ImplicitCastExpr {{.*}} <LValueToRValue>
      // CHECK-NEXT:       DeclRefExpr {{.*}} 'q'
      // CHECK-NEXT:     IntegerLiteral {{.*}} 1
      // CHECK-NEXT: }

      // Bounds of p and q have been widened by 1
      // Observed bounds context: { p => bounds(p, (p + i) + 1), q => bounds(q, (q + 1) + 1) }
      i;
      // CHECK: Statement S:
      // CHECK-NEXT: ImplicitCastExpr {{.*}} <LValueToRValue>
      // CHECK-NEXT:   DeclRefExpr {{.*}} 'i'
      // CHECK-NEXT: Observed bounds context after checking S:
      // CHECK-NEXT: {
      // CHECK-NEXT: Variable:
      // CHECK-NEXT: ParmVarDecl {{.*}} p
      // CHECK-NEXT:   CountBoundsExpr {{.*}} Element
      // CHECK-NEXT:     ImplicitCastExpr {{.*}} <LValueToRValue>
      // CHECK-NEXT:       DeclRefExpr {{.*}} 'i'
      // CHECK-NEXT: Bounds:
      // CHECK-NEXT: RangeBoundsExpr
      // CHECK-NEXT:   ImplicitCastExpr {{.*}} <LValueToRValue>
      // CHECK-NEXT:     DeclRefExpr {{.*}} 'p'
      // CHECK-NEXT:   BinaryOperator {{.*}} '+'
      // CHECK-NEXT:     BinaryOperator {{.*}} '+'
      // CHECK-NEXT:       ImplicitCastExpr {{.*}} <LValueToRValue>
      // CHECK-NEXT:         DeclRefExpr {{.*}} 'p'
      // CHECK-NEXT:       ImplicitCastExpr {{.*}} <LValueToRValue>
      // CHECK-NEXT:         DeclRefExpr {{.*}} 'i'
      // CHECK-NEXT:     IntegerLiteral {{.*}} 1
      // CHECK-NEXT: Variable:
      // CHECK-NEXT: ParmVarDecl {{.*}} q
      // CHECK-NEXT:   CountBoundsExpr {{.*}} Element
      // CHECK-NEXT:     IntegerLiteral {{.*}} 1
      // CHECK-NEXT: Bounds:
      // CHECK-NEXT: RangeBoundsExpr
      // CHECK-NEXT:   ImplicitCastExpr {{.*}} <LValueToRValue>
      // CHECK-NEXT:     DeclRefExpr {{.*}} 'q'
      // CHECK-NEXT:   BinaryOperator {{.*}} '+'
      // CHECK-NEXT:     BinaryOperator {{.*}} '+'
      // CHECK-NEXT:       ImplicitCastExpr {{.*}} <LValueToRValue>
      // CHECK-NEXT:         DeclRefExpr {{.*}} 'q'
      // CHECK-NEXT:       IntegerLiteral {{.*}} 1
      // CHECK-NEXT:     IntegerLiteral {{.*}} 1
      // CHECK-NEXT: }

      // This statement kills the widened bounds of p and q
      // Observed bounds context: { p => bounds(p, p + i), q => bounds(q, q + 1) }
      i = 0, q++;
      // CHECK: Statement S:
      // CHECK-NEXT: BinaryOperator {{.*}} ','
      // CHECK-NEXT:   BinaryOperator {{.*}} '='
      // CHECK-NEXT:     DeclRefExpr {{.*}} 'i'
      // CHECK-NEXT:     IntegerLiteral {{.*}} 0
      // CHECK-NEXT:   UnaryOperator {{.*}} postfix '++'
      // CHECK-NEXT:     DeclRefExpr {{.*}} 'q'
      // CHECK: Observed bounds context after checking S:
      // CHECK-NEXT: {
      // CHECK-NEXT: Variable:
      // CHECK-NEXT: ParmVarDecl {{.*}} p
      // CHECK-NEXT:   CountBoundsExpr {{.*}} Element
      // CHECK-NEXT:     ImplicitCastExpr {{.*}} <LValueToRValue>
      // CHECK-NEXT:       DeclRefExpr {{.*}} 'i'
      // CHECK-NEXT: Bounds:
      // CHECK-NEXT: RangeBoundsExpr
      // CHECK-NEXT:   ImplicitCastExpr {{.*}} <LValueToRValue>
      // CHECK-NEXT:     DeclRefExpr {{.*}} 'p'
      // CHECK-NEXT:   BinaryOperator {{.*}} '+'
      // CHECK-NEXT:     ImplicitCastExpr {{.*}} <LValueToRValue>
      // CHECK-NEXT:       DeclRefExpr {{.*}} 'p'
      // CHECK-NEXT:     ImplicitCastExpr {{.*}} <LValueToRValue>
      // CHECK-NEXT:       DeclRefExpr {{.*}} 'i'
      // CHECK-NEXT: Variable:
      // CHECK-NEXT: ParmVarDecl {{.*}} q
      // CHECK-NEXT:   CountBoundsExpr {{.*}} Element
      // CHECK-NEXT:     IntegerLiteral {{.*}} 1
      // CHECK-NEXT: Bounds:
      // CHECK-NEXT: RangeBoundsExpr
      // CHECK-NEXT:   ImplicitCastExpr {{.*}} <LValueToRValue>
      // CHECK-NEXT:     DeclRefExpr {{.*}} 'q'
      // CHECK-NEXT:   BinaryOperator {{.*}} '+'
      // CHECK-NEXT:     ImplicitCastExpr {{.*}} <LValueToRValue>
      // CHECK-NEXT:       DeclRefExpr {{.*}} 'q'
      // CHECK-NEXT:     IntegerLiteral {{.*}} 1
      // CHECK-NEXT: }
    }
  }
>>>>>>> bee73603
}<|MERGE_RESOLUTION|>--- conflicted
+++ resolved
@@ -1,8 +1,4 @@
-<<<<<<< HEAD
-// Tests for updating observed bounds during bounds inference and checking.
-=======
 // Tests for updating the observed bounds context during bounds inference and checking.
->>>>>>> bee73603
 // This file tests updating the context mapping variables to their bounds
 // after checking expressions during bounds analysis.
 //
@@ -10,18 +6,15 @@
 
 #include <stdchecked.h>
 
-<<<<<<< HEAD
 extern array_ptr<int> getArr(void) : count(4);
 extern array_ptr<int> getArray(array_ptr<int> arr : count(len), int len, int size) : count(size);
 extern array_ptr<int> getArrayWithRange(array_ptr<int> arr) : bounds(arr, arr + 1);
 extern void testArgBounds(array_ptr<int> a : count(len), int len);
+extern void testNtArray(nt_array_ptr<char> p : count(0), int i);
 
 ////////////////////////////////////////////////
 // No assignments to variables used in bounds //
 ////////////////////////////////////////////////
-=======
-extern void testNtArray(nt_array_ptr<char> p : count(0), int i);
->>>>>>> bee73603
 
 // Parameter and local variables with declared count bounds
 void declared1(array_ptr<int> arr : count(len), int len, int size) {
@@ -298,7 +291,6 @@
   // CHECK-NEXT: }
 }
 
-<<<<<<< HEAD
 /////////////////////////////////////////////
 // Assignments to variables used in bounds //
 /////////////////////////////////////////////
@@ -2178,9 +2170,18 @@
   // CHECK-NEXT:   DeclRefExpr {{.*}} 'a'
   // CHECK-NEXT: Observed bounds context after checking S:
   // CHECK-NEXT: { }
-=======
+}
+
+///////////////////////////////////////////////////////////////////////////
+// Expressions that contain multiple assignments can kill widened bounds //
+///////////////////////////////////////////////////////////////////////////
+
 // Widened bounds killed by a statement with multiple assignments
-void f3(nt_array_ptr<int> p : count(i), int i, int other) {
+void killed_widened_bounds1(
+  nt_array_ptr<int> p : count(i), // expected-note {{(expanded) declared bounds are 'bounds(p, p + i)'}}
+  int i,
+  int other
+) {
   if (*(p + i)) {
     // Observed bounds context: { p => bounds(p, p + i) }
     // CHECK: Statement S:
@@ -2237,8 +2238,9 @@
     // CHECK-NEXT: }
 
     // This statement kills the widened bounds of p since it modifies i
-    // Observed bounds context: { p => bounds(p, p + 1) }
-    i++, --other;
+    // Observed bounds context: { p => bounds(unknown) }
+    i++, --other; // expected-error {{inferred bounds for 'p' are unknown after statement}} \
+                  // expected-note {{lost the value of the variable 'i' which is used in the (expanded) inferred bounds 'bounds(p, p + i)' of 'p'}}
     // CHECK: Statement S:
     // CHECK-NEXT: BinaryOperator {{.*}} ','
     // CHECK-NEXT:   UnaryOperator {{.*}} postfix '++'
@@ -2253,20 +2255,13 @@
     // CHECK-NEXT:     ImplicitCastExpr {{.*}} <LValueToRValue>
     // CHECK-NEXT:       DeclRefExpr {{.*}} 'i'
     // CHECK-NEXT: Bounds:
-    // CHECK-NEXT: RangeBoundsExpr
-    // CHECK-NEXT:   ImplicitCastExpr {{.*}} <LValueToRValue>
-    // CHECK-NEXT:     DeclRefExpr {{.*}} 'p'
-    // CHECK-NEXT:   BinaryOperator {{.*}} '+'
-    // CHECK-NEXT:     ImplicitCastExpr {{.*}} <LValueToRValue>
-    // CHECK-NEXT:       DeclRefExpr {{.*}} 'p'
-    // CHECK-NEXT:     ImplicitCastExpr {{.*}} <LValueToRValue>
-    // CHECK-NEXT:       DeclRefExpr {{.*}} 'i'
+    // CHECK-NEXT: NullaryBoundsExpr {{.*}} Unknown
     // CHECK-NEXT: }
   }
 }
 
 // Widened bounds killed by a statement with multiple assignments
-void f4(nt_array_ptr<char> p : count(0), int other) {
+void killed_widened_bounds2(nt_array_ptr<char> p : count(0), int other) {
   if (*p) {
     // Observed bounds context: { p => bounds(p, p + 0) }
     // CHECK: Statement S:
@@ -2328,7 +2323,7 @@
     // CHECK-NEXT: }
 
     // This statement kills the widened bounds of p since it modifies p
-    // Observed bounds context: { p = bounds(p, p) }
+    // Observed bounds context: { p = bounds(any) }
     testNtArray(p = 0, other = 0);
     // CHECK: Statement S:
     // CHECK-NEXT: CallExpr {{.*}} 'void'
@@ -2348,19 +2343,17 @@
     // CHECK-NEXT: CountBoundsExpr {{.*}} Element
     // CHECK-NEXT:   IntegerLiteral {{.*}} 0
     // CHECK-NEXT: Bounds:
-    // CHECK-NEXT: RangeBoundsExpr
-    // CHECK-NEXT:   ImplicitCastExpr {{.*}} <LValueToRValue>
-    // CHECK-NEXT:     DeclRefExpr {{.*}} 'p'
-    // CHECK-NEXT:   BinaryOperator {{.*}} '+'
-    // CHECK-NEXT:     ImplicitCastExpr {{.*}} <LValueToRValue>
-    // CHECK-NEXT:       DeclRefExpr {{.*}} 'p'
-    // CHECK-NEXT:     IntegerLiteral {{.*}} 0
+    // CHECK-NEXT: NullaryBoundsExpr {{.*}} Any
     // CHECK-NEXT: }
   }
 }
 
 // Widened bounds of multiple variables killed by a statement with multiple assignments
-void f5(nt_array_ptr<char> p : count(i), int i, nt_array_ptr<int> q : count(1)) {
+void killed_widened_bounds3(
+  nt_array_ptr<char> p : count(i), // expected-note {{(expanded) declared bounds are 'bounds(p, p + i)'}}
+  int i,
+  nt_array_ptr<int> q : count(1) // expected-note {{(expanded) declared bounds are 'bounds(q, q + 1)'}}
+) {
   if (p[i]) {
     // Observed bounds context: { p => bounds(p, p + i), q => bounds(q, q + 1) }
     // CHECK: Statement S:
@@ -2481,8 +2474,11 @@
       // CHECK-NEXT: }
 
       // This statement kills the widened bounds of p and q
-      // Observed bounds context: { p => bounds(p, p + i), q => bounds(q, q + 1) }
-      i = 0, q++;
+      // Observed bounds context: { p => bounds(unknown), q => bounds(q - 1, q - 1 + 1) }
+      i = 0, q++; // expected-error {{inferred bounds for 'p' are unknown after statement}} \
+                  // expected-note {{lost the value of the variable 'i' which is used in the (expanded) inferred bounds 'bounds(p, p + i)' of 'p'}} \
+                  // expected-warning {{cannot prove declared bounds for 'q' are valid after statement}} \
+                  // expected-note {{(expanded) inferred bounds are 'bounds(q - 1, q - 1 + 1)'}}
       // CHECK: Statement S:
       // CHECK-NEXT: BinaryOperator {{.*}} ','
       // CHECK-NEXT:   BinaryOperator {{.*}} '='
@@ -2498,28 +2494,24 @@
       // CHECK-NEXT:     ImplicitCastExpr {{.*}} <LValueToRValue>
       // CHECK-NEXT:       DeclRefExpr {{.*}} 'i'
       // CHECK-NEXT: Bounds:
-      // CHECK-NEXT: RangeBoundsExpr
-      // CHECK-NEXT:   ImplicitCastExpr {{.*}} <LValueToRValue>
-      // CHECK-NEXT:     DeclRefExpr {{.*}} 'p'
-      // CHECK-NEXT:   BinaryOperator {{.*}} '+'
-      // CHECK-NEXT:     ImplicitCastExpr {{.*}} <LValueToRValue>
-      // CHECK-NEXT:       DeclRefExpr {{.*}} 'p'
-      // CHECK-NEXT:     ImplicitCastExpr {{.*}} <LValueToRValue>
-      // CHECK-NEXT:       DeclRefExpr {{.*}} 'i'
+      // CHECK-NEXT: NullaryBoundsExpr {{.*}} Unknown
       // CHECK-NEXT: Variable:
       // CHECK-NEXT: ParmVarDecl {{.*}} q
       // CHECK-NEXT:   CountBoundsExpr {{.*}} Element
       // CHECK-NEXT:     IntegerLiteral {{.*}} 1
       // CHECK-NEXT: Bounds:
       // CHECK-NEXT: RangeBoundsExpr
-      // CHECK-NEXT:   ImplicitCastExpr {{.*}} <LValueToRValue>
-      // CHECK-NEXT:     DeclRefExpr {{.*}} 'q'
-      // CHECK-NEXT:   BinaryOperator {{.*}} '+'
+      // CHECK-NEXT:   BinaryOperator {{.*}} '-'
       // CHECK-NEXT:     ImplicitCastExpr {{.*}} <LValueToRValue>
       // CHECK-NEXT:       DeclRefExpr {{.*}} 'q'
+      // CHECK-NEXT:     IntegerLiteral {{.*}} 1
+      // CHECK-NEXT:   BinaryOperator {{.*}} '+'
+      // CHECK-NEXT:     BinaryOperator {{.*}} '-'
+      // CHECK-NEXT:       ImplicitCastExpr {{.*}} <LValueToRValue>
+      // CHECK-NEXT:         DeclRefExpr {{.*}} 'q'
+      // CHECK-NEXT:       IntegerLiteral {{.*}} 1
       // CHECK-NEXT:     IntegerLiteral {{.*}} 1
       // CHECK-NEXT: }
     }
   }
->>>>>>> bee73603
 }