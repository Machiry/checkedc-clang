--- conflicted
+++ resolved
@@ -1,8 +1,4 @@
-<<<<<<< HEAD
-// Tests for updating observed bounds during bounds inference and checking.
-=======
 // Tests for updating the observed bounds context during bounds inference and checking.
->>>>>>> bee73603
 // This file tests updating the context mapping variables to their bounds
 // after checking expressions during bounds analysis.
 //
@@ -10,18 +6,15 @@
 
 #include <stdchecked.h>
 
-<<<<<<< HEAD
 extern array_ptr<int> getArr(void) : count(4);
 extern array_ptr<int> getArray(array_ptr<int> arr : count(len), int len, int size) : count(size);
 extern array_ptr<int> getArrayWithRange(array_ptr<int> arr) : bounds(arr, arr + 1);
 extern void testArgBounds(array_ptr<int> a : count(len), int len);
+extern void testNtArray(nt_array_ptr<char> p : count(0), int i);
 
 ////////////////////////////////////////////////
 // No assignments to variables used in bounds //
 ////////////////////////////////////////////////
-=======
-extern void testNtArray(nt_array_ptr<char> p : count(0), int i);
->>>>>>> bee73603
 
 // Parameter and local variables with declared count bounds
 void declared1(array_ptr<int> arr : count(len), int len, int size) {
@@ -298,7 +291,6 @@
   // CHECK-NEXT: }
 }
 
-<<<<<<< HEAD
 /////////////////////////////////////////////
 // Assignments to variables used in bounds //
 /////////////////////////////////////////////
@@ -2095,7 +2087,6 @@
 // Increment/decrement operators on non-variables or variables without declared bounds
 // do not result in bounds checking-related warnings or errors
 void inc_dec_bounds5(nt_array_ptr<int> *p, struct S s, array_ptr<int> a) {
-  // Observed bounds context before increment: { }
   // Observed bounds context after increment:  { }
   ++*p;
   // CHECK: Statement S:
@@ -2106,7 +2097,6 @@
   // CHECK-NEXT: Observed bounds context after checking S:
   // CHECK-NEXT: { }
 
-  // Observed bounds context before increment: { }
   // Observed bounds context after increment:  { }
   p[0]++;
   // CHECK: Statement S:
@@ -2118,7 +2108,6 @@
   // CHECK-NEXT: Observed bounds context after checking S:
   // CHECK-NEXT: { }
 
-  // Observed bounds context before increment: { }
   // Observed bounds context after increment:  { }
   --s.f;
   // CHECK: Statement S:
@@ -2128,7 +2117,6 @@
   // CHECK-NEXT: Observed bounds context after checking S:
   // CHECK-NEXT: { }
   
-  // Observed bounds context before increment: { }
   // Observed bounds context after increment:  { }
   a--;
   // CHECK: Statement S:
@@ -2136,9 +2124,14 @@
   // CHECK-NEXT:   DeclRefExpr {{.*}} 'a'
   // CHECK-NEXT: Observed bounds context after checking S:
   // CHECK-NEXT: { }
-=======
+}
+
+///////////////////////////////////////////////////////////////////////////
+// Expressions that contain multiple assignments can kill widened bounds //
+///////////////////////////////////////////////////////////////////////////
+
 // Widened bounds killed by a statement with multiple assignments
-void f3(nt_array_ptr<int> p : count(i), int i, int other) {
+void killed_widened_bounds1(nt_array_ptr<int> p : count(i), int i, int other) {
   if (*(p + i)) {
     // Observed bounds context: { p => bounds(p, p + i) }
     // CHECK: Statement S:
@@ -2195,7 +2188,7 @@
     // CHECK-NEXT: }
 
     // This statement kills the widened bounds of p since it modifies i
-    // Observed bounds context: { p => bounds(p, p + 1) }
+    // Observed bounds context: { p => bounds(unknown) }
     i++, --other;
     // CHECK: Statement S:
     // CHECK-NEXT: BinaryOperator {{.*}} ','
@@ -2211,20 +2204,13 @@
     // CHECK-NEXT:     ImplicitCastExpr {{.*}} <LValueToRValue>
     // CHECK-NEXT:       DeclRefExpr {{.*}} 'i'
     // CHECK-NEXT: Bounds:
-    // CHECK-NEXT: RangeBoundsExpr
-    // CHECK-NEXT:   ImplicitCastExpr {{.*}} <LValueToRValue>
-    // CHECK-NEXT:     DeclRefExpr {{.*}} 'p'
-    // CHECK-NEXT:   BinaryOperator {{.*}} '+'
-    // CHECK-NEXT:     ImplicitCastExpr {{.*}} <LValueToRValue>
-    // CHECK-NEXT:       DeclRefExpr {{.*}} 'p'
-    // CHECK-NEXT:     ImplicitCastExpr {{.*}} <LValueToRValue>
-    // CHECK-NEXT:       DeclRefExpr {{.*}} 'i'
+    // CHECK-NEXT: NullaryBoundsExpr {{.*}} Unknown
     // CHECK-NEXT: }
   }
 }
 
 // Widened bounds killed by a statement with multiple assignments
-void f4(nt_array_ptr<char> p : count(0), int other) {
+void killed_widened_bounds2(nt_array_ptr<char> p : count(0), int other) {
   if (*p) {
     // Observed bounds context: { p => bounds(p, p + 0) }
     // CHECK: Statement S:
@@ -2286,7 +2272,7 @@
     // CHECK-NEXT: }
 
     // This statement kills the widened bounds of p since it modifies p
-    // Observed bounds context: { p = bounds(p, p) }
+    // Observed bounds context: { p = bounds(any) }
     testNtArray(p = 0, other = 0);
     // CHECK: Statement S:
     // CHECK-NEXT: CallExpr {{.*}} 'void'
@@ -2306,19 +2292,13 @@
     // CHECK-NEXT: CountBoundsExpr {{.*}} Element
     // CHECK-NEXT:   IntegerLiteral {{.*}} 0
     // CHECK-NEXT: Bounds:
-    // CHECK-NEXT: RangeBoundsExpr
-    // CHECK-NEXT:   ImplicitCastExpr {{.*}} <LValueToRValue>
-    // CHECK-NEXT:     DeclRefExpr {{.*}} 'p'
-    // CHECK-NEXT:   BinaryOperator {{.*}} '+'
-    // CHECK-NEXT:     ImplicitCastExpr {{.*}} <LValueToRValue>
-    // CHECK-NEXT:       DeclRefExpr {{.*}} 'p'
-    // CHECK-NEXT:     IntegerLiteral {{.*}} 0
+    // CHECK-NEXT: NullaryBoundsExpr {{.*}} Any
     // CHECK-NEXT: }
   }
 }
 
 // Widened bounds of multiple variables killed by a statement with multiple assignments
-void f5(nt_array_ptr<char> p : count(i), int i, nt_array_ptr<int> q : count(1)) {
+void killed_widened_bounds3(nt_array_ptr<char> p : count(i), int i, nt_array_ptr<int> q : count(1)) {
   if (p[i]) {
     // Observed bounds context: { p => bounds(p, p + i), q => bounds(q, q + 1) }
     // CHECK: Statement S:
@@ -2439,8 +2419,10 @@
       // CHECK-NEXT: }
 
       // This statement kills the widened bounds of p and q
-      // Observed bounds context: { p => bounds(p, p + i), q => bounds(q, q + 1) }
-      i = 0, q++;
+      // Observed bounds context: { p => bounds(unknown), q => bounds(q - 1, q - 1 + 1) }
+      i = 0, q++; // expected-warning {{cannot prove declared bounds for q are valid after assignment}} \
+                  // expected-note {{(expanded) declared bounds are 'bounds(q, q + 1)'}} \
+                  // expected-note {{(expanded) inferred bounds are 'bounds(q - 1, q - 1 + 1)'}}
       // CHECK: Statement S:
       // CHECK-NEXT: BinaryOperator {{.*}} ','
       // CHECK-NEXT:   BinaryOperator {{.*}} '='
@@ -2456,28 +2438,24 @@
       // CHECK-NEXT:     ImplicitCastExpr {{.*}} <LValueToRValue>
       // CHECK-NEXT:       DeclRefExpr {{.*}} 'i'
       // CHECK-NEXT: Bounds:
-      // CHECK-NEXT: RangeBoundsExpr
-      // CHECK-NEXT:   ImplicitCastExpr {{.*}} <LValueToRValue>
-      // CHECK-NEXT:     DeclRefExpr {{.*}} 'p'
-      // CHECK-NEXT:   BinaryOperator {{.*}} '+'
-      // CHECK-NEXT:     ImplicitCastExpr {{.*}} <LValueToRValue>
-      // CHECK-NEXT:       DeclRefExpr {{.*}} 'p'
-      // CHECK-NEXT:     ImplicitCastExpr {{.*}} <LValueToRValue>
-      // CHECK-NEXT:       DeclRefExpr {{.*}} 'i'
+      // CHECK-NEXT: NullaryBoundsExpr {{.*}} Unknown
       // CHECK-NEXT: Variable:
       // CHECK-NEXT: ParmVarDecl {{.*}} q
       // CHECK-NEXT:   CountBoundsExpr {{.*}} Element
       // CHECK-NEXT:     IntegerLiteral {{.*}} 1
       // CHECK-NEXT: Bounds:
       // CHECK-NEXT: RangeBoundsExpr
-      // CHECK-NEXT:   ImplicitCastExpr {{.*}} <LValueToRValue>
-      // CHECK-NEXT:     DeclRefExpr {{.*}} 'q'
-      // CHECK-NEXT:   BinaryOperator {{.*}} '+'
+      // CHECK-NEXT:   BinaryOperator {{.*}} '-'
       // CHECK-NEXT:     ImplicitCastExpr {{.*}} <LValueToRValue>
       // CHECK-NEXT:       DeclRefExpr {{.*}} 'q'
+      // CHECK-NEXT:     IntegerLiteral {{.*}} 1
+      // CHECK-NEXT:   BinaryOperator {{.*}} '+'
+      // CHECK-NEXT:     BinaryOperator {{.*}} '-'
+      // CHECK-NEXT:       ImplicitCastExpr {{.*}} <LValueToRValue>
+      // CHECK-NEXT:         DeclRefExpr {{.*}} 'q'
+      // CHECK-NEXT:       IntegerLiteral {{.*}} 1
       // CHECK-NEXT:     IntegerLiteral {{.*}} 1
       // CHECK-NEXT: }
     }
   }
->>>>>>> bee73603
 }