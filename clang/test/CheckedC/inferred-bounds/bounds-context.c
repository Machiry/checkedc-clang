--- conflicted
+++ resolved
@@ -296,20 +296,11 @@
 /////////////////////////////////////////////
 
 // Assignment to a variable used in its own bounds
-<<<<<<< HEAD
 void assign1(array_ptr<int> arr : count(1)) { // expected-note {{(expanded) declared bounds are 'bounds(arr, arr + 1)'}}
   // Observed bounds context before assignment: { arr => bounds(arr, arr + 1) }
   // Original value of arr: arr - 2
   // Observed bounds context after assignment:  { arr => bounds(arr - 2, (arr - 2) + 1) }
   arr = arr + 2; // expected-warning {{cannot prove declared bounds for 'arr' are valid after statement}} \
-=======
-void assign1(array_ptr<int> arr : count(1)) {
-  // Observed bounds context before assignment: { arr => bounds(arr, arr + 1) }
-  // Original value of arr: arr - 2
-  // Observed bounds context after assignment:  { arr => bounds(arr - 2, (arr - 2) + 1) }
-  arr = arr + 2; // expected-warning {{cannot prove declared bounds for arr are valid after assignment}} \
-                 // expected-note {{(expanded) declared bounds are 'bounds(arr, arr + 1)'}} \
->>>>>>> 048117a5
                  // expected-note {{(expanded) inferred bounds are 'bounds(arr - 2, arr - 2 + 1)'}}
   // CHECK: Statement S:
   // CHECK-NEXT: BinaryOperator {{.*}} '='
@@ -340,7 +331,6 @@
 }
 
 // Assignment to a variable used in other variables' bounds
-<<<<<<< HEAD
 void assign2(
   array_ptr<int> a : count(len - 1), // expected-note {{(expanded) declared bounds are 'bounds(a, a + len - 1)'}}
   char b nt_checked[0] : count(len), // expected-note {{(expanded) declared bounds are 'bounds(b, b + len)'}}
@@ -353,13 +343,6 @@
                  // expected-note {{(expanded) inferred bounds are 'bounds(a, a + len + 3 - 1)'}} \
                  // expected-warning {{cannot prove declared bounds for 'b' are valid after statement}} \
                  // expected-note {{(expanded) inferred bounds are 'bounds(b, b + len + 3)'}}
-=======
-void assign2(array_ptr<int> a : count(len - 1), char b nt_checked[0] : count(len), unsigned len) {
-  // Observed bounds context before assignment: { a => bounds(a, a + len - 1), b => bounds(b, b + len) }
-  // Original value of len: len + 3
-  // Observed bounds context after assignment : { a => bounds(a, a + ((len + 3) - 1)), b => bounds(b, b + (len + 3)) }
-  len = len - 3;
->>>>>>> 048117a5
   // CHECK: Statement S:
   // CHECK-NEXT: BinaryOperator {{.*}} '='
   // CHECK-NEXT:   DeclRefExpr {{.*}} 'len'
@@ -445,22 +428,12 @@
 }
 
 // Multiple assignments to variables used in bounds
-<<<<<<< HEAD
 void assign4(array_ptr<int> a : count(len), unsigned len) { // expected-note {{(expanded) declared bounds are 'bounds(a, a + len)'}}
   // Observed bounds context before assignment: { a => bounds(a, a + len) }
   // Original value of a: a - 1, original value of len: len + 1
   // Observed bounds context after assignment:  { a => bounds(a - 1, (a - 1) + (len + 1)) }
   ++a, len--; // expected-warning {{cannot prove declared bounds for 'a' are valid after statement}} \
               // expected-note {{(expanded) inferred bounds are 'bounds(a - 1, a - 1 + len + 1U)'}}
-=======
-void assign4(array_ptr<int> a : count(len), unsigned len) {
-  // Observed bounds context before assignment: { a => bounds(a, a + len) }
-  // Original value of a: a - 1, original value of len: len + 1
-  // Observed bounds context after assignment:  { a => bounds(a - 1, (a - 1) + (len + 1)) }
-  ++a, len--; // expected-warning {{cannot prove declared bounds for a are valid after assignment}} \
-              // expected-note {{(expanded) declared bounds are 'bounds(a, a + len)'}} \
-              // expected-note {{(expanded) inferred bounds are 'bounds(a - 1, a - 1 + len)'}}
->>>>>>> 048117a5
   // CHECK: Statement S:
   // CHECK-NEXT: BinaryOperator {{.*}} ','
   // CHECK-NEXT:   UnaryOperator {{.*}} prefix '++'
@@ -492,11 +465,7 @@
 }
 
 // Original value of variable used in bounds is another variable
-<<<<<<< HEAD
 void assign5(array_ptr<int> a : count(len), int len, int size) { // expected-note {{(expanded) declared bounds are 'bounds(a, a + len)'}}
-=======
-void assign5(array_ptr<int> a : count(len), int len, int size) {
->>>>>>> 048117a5
   // Observed bounds context before assignment: { a => bounds(a, a + len) }
   // Observed bounds context after assignment:  { a => bounds(a, a + len) }
   size = len;
@@ -526,12 +495,8 @@
   // Observed bounds context before assignment: { a => bounds(a, a + len) }
   // Original value of len: size
   // Observed bounds context after assignment:  { a => bounds(a, a + size) }
-<<<<<<< HEAD
   len = len * 2; // expected-warning {{cannot prove declared bounds for 'a' are valid after statement}} \
                  // expected-note {{(expanded) inferred bounds are 'bounds(a, a + size)'}}
-=======
-  len = len * 2;
->>>>>>> 048117a5
   // CHECK: Statement S:
   // CHECK-NEXT: BinaryOperator {{.*}} '='
   // CHECK-NEXT:   DeclRefExpr {{.*}} 'len'
@@ -560,20 +525,12 @@
 
 // Assignment to a variable with no original value sets the observed bounds
 // that use the variable to unknown
-<<<<<<< HEAD
 void assign6(array_ptr<int> a : count(len), int len) { // expected-note {{(expanded) declared bounds are 'bounds(a, a + len)'}}
   // Observed bounds context before assignment: { a => bounds(a, a + len) }
   // Original value of len: null
   // Observed bounds context after assignment:  { a => bounds(unknown) }
   len = len * 2; // expected-error {{inferred bounds for 'a' are unknown after statement}} \
                  // expected-note {{lost the value of the variable 'len' which is used in the (expanded) inferred bounds 'bounds(a, a + len)' of 'a'}}
-=======
-void assign6(array_ptr<int> a : count(len), int len) {
-  // Observed bounds context before assignment: { a => bounds(a, a + len) }
-  // Original value of len: null
-  // Observed bounds context after assignment:  { a => bounds(unknown) }
-  len = len * 2;
->>>>>>> 048117a5
   // CHECK: Statement S:
   // CHECK-NEXT: BinaryOperator {{.*}} '='
   // CHECK-NEXT:   DeclRefExpr {{.*}} 'len'
@@ -594,7 +551,6 @@
 }
 
 // Assignment to a variable that is used in the bounds of the RHS of the assignment
-<<<<<<< HEAD
 void assign7(
   array_ptr<int> a : bounds(a, a + 1), // expected-note 2 {{(expanded) declared bounds are 'bounds(a, a + 1)'}}
   array_ptr<int> b : bounds(a, a + 1), // expected-note 2 {{(expanded) declared bounds are 'bounds(a, a + 1)'}}
@@ -609,13 +565,6 @@
          // expected-note {{lost the value of the variable 'a' which is used in the (expanded) inferred bounds 'bounds(a, a + 1)' of 'b'}} \
          // expected-error {{inferred bounds for 'c' are unknown after statement}} \
          // expected-note {{lost the value of the variable 'a' which is used in the (expanded) inferred bounds 'bounds(a, a + 1)' of 'c'}}
-=======
-void assign7(array_ptr<int> a : bounds(a, a + 1), array_ptr<int> b : bounds(a, a + 1), array_ptr<int> c : bounds(a, a + 1)) {
-  // Observed bounds context before assignemnt: { a => bounds(a, a + 1), b => bounds(a, a + 1), c => bounds(a + 1) }
-  // Original value of a: null
-  // Observed bounds context after assignment:  { a => bounds(unknown), b => bounds(unknown), c => bounds(unknown) }
-  a = b; // expected-error {{expression has unknown bounds}}
->>>>>>> 048117a5
   // CHECK: Statement S:
   // CHECK-NEXT: BinaryOperator {{.*}} '='
   // CHECK-NEXT:   DeclRefExpr {{.*}} 'a'
@@ -661,16 +610,10 @@
   // Observed bounds context before assignment: { a => bounds(a, a + 1), b => bounds(a, a + 1), c => bounds(a, a + 1) }
   // Original value of a: b
   // Observed bounds context after assignment:  { a => bounds(b, b + 1), b => bounds(b, b + 1), c => bounds(b, b + 1) }
-<<<<<<< HEAD
   a = c; // expected-warning {{cannot prove declared bounds for 'a' are valid after statement}} \
          // expected-warning {{cannot prove declared bounds for 'b' are valid after statement}} \
          // expected-warning {{cannot prove declared bounds for 'c' are valid after statement}} \
          // expected-note 3 {{(expanded) inferred bounds are 'bounds(b, b + 1)'}}
-=======
-  a = c; // expected-warning {{cannot prove declared bounds for a are valid after assignment}} \
-         // expected-note {{(expanded) declared bounds are 'bounds(a, a + 1)'}} \
-         // expected-note {{(expanded) inferred bounds are 'bounds(b, b + 1)'}}
->>>>>>> 048117a5
   // CHECK: Statement S:
   // CHECK-NEXT: BinaryOperator {{.*}} '='
   // CHECK-NEXT:   DeclRefExpr {{.*}} 'a'
@@ -778,15 +721,11 @@
 
   // Initializer bounds for "abc": bounds(temp("abc"), temp("abc") + 3)
   // Observed bounds context after declaration:  { a => bounds(a, a + 1), arr => bounds(arr, arr + 0), buf => bounds(temp("abc"), temp("abc") + 3) }
-<<<<<<< HEAD
   // TODO: checkedc-clang issue #845: equality between buf and "abc"
   // needs to be recorded in order to properly validate the bounds of buf.
   nt_array_ptr<char> buf : count(2) = "abc"; // expected-warning {{cannot prove declared bounds for 'buf' are valid after statement}} \
                                              // expected-note {{(expanded) declared bounds are 'bounds(buf, buf + 2)'}} \
                                              // expected-note {{(expanded) inferred bounds are 'bounds(value of "abc", value of "abc" + 3)'}}
-=======
-  nt_array_ptr<char> buf : count(2) = "abc";
->>>>>>> 048117a5
   // CHECK: Statement S:
   // CHECK-NEXT: DeclStmt
   // CHECK-NEXT:   VarDecl {{.*}} buf
@@ -1135,7 +1074,6 @@
 ////////////////////////////////////////////////////////////////////////////////
 
 // Multiple assignments that may result in assignment-related warnings or errors
-<<<<<<< HEAD
 void multiple_assign1(
   array_ptr<int> a : count(len), // expected-note 3 {{(expanded) declared bounds are 'bounds(a, a + len)'}}
   array_ptr<int> b : count(len), // expected-note 2 {{(expanded) declared bounds are 'bounds(b, b + len)'}}
@@ -1145,15 +1083,6 @@
   // Observed bounds of b at assignment a = b: bounds(b, b + len)
   // Observed bounds context after assignments: { a => bounds(b, b + len), b => bounds(b, b + len) }
   a++, a = b;
-=======
-void multiple_assign1(array_ptr<int> a : count(len), array_ptr<int> b : count(len), unsigned len) {
-  // Target bounds of a at assignment a = b: bounds(a, a + len)
-  // Observed bounds of b at assignment a = b: bounds(b, b + len)
-  // Observed bounds context after assignments: { a => bounds(b, b + len), b => bounds(b, b + len) }
-  a++, a = b; // expected-warning {{cannot prove declared bounds for a are valid after assignment}} \
-              // expected-note {{(expanded) declared bounds are 'bounds(a, a + len)'}} \
-              // expected-note {{(expanded) inferred bounds are 'bounds(a - 1, a - 1 + len)'}}
->>>>>>> 048117a5
   // CHECK: Statement S:
   // CHECK-NEXT: BinaryOperator {{.*}} ','
   // CHECK-NEXT:   UnaryOperator {{.*}} postfix '++'
@@ -1197,17 +1126,9 @@
   // Target bounds of b at assignment b = a: bounds(b, b + len)
   // Observed bounds of a at assignment b = a: bounds(a - 1, a - 1 + len)
   // Observed bounds context after assignments: { a => bounds(a - 1, a - 1 + len), b => bounds(a - 1, a - 1 + len) }
-<<<<<<< HEAD
   a++, b = a; // expected-warning {{cannot prove declared bounds for 'a' are valid after statement}} \
               // expected-note {{(expanded) inferred bounds are 'bounds(a - 1, a - 1 + len)'}} \
               // expected-warning {{cannot prove declared bounds for 'b' are valid after statement}} \
-=======
-  a++, b = a; // expected-warning {{cannot prove declared bounds for a are valid after assignment}} \
-              // expected-note {{(expanded) declared bounds are 'bounds(a, a + len)'}} \
-              // expected-note {{(expanded) inferred bounds are 'bounds(a - 1, a - 1 + len)'}} \
-              // expected-warning {{cannot prove declared bounds for b are valid after assignment}} \
-              // expected-note {{(expanded) declared bounds are 'bounds(b, b + len)'}} \
->>>>>>> 048117a5
               // expected-note {{(expanded) inferred bounds are 'bounds(a - 1, a - 1 + len)'}}
   // CHECK: Statement S:
   // CHECK-NEXT: BinaryOperator {{.*}} ','
@@ -1260,14 +1181,8 @@
   // Target bounds of a at assignment a = a: bounds(a, a + len)
   // Observed bounds of a at assignment a = a: bounds(a + 1, a + 1 + len)
   // Observed bounds context after assignments: { a => bounds(a + 1, a + 1 + len), b => bounds(b, b + len) }
-<<<<<<< HEAD
   a--, a = a; // expected-warning {{cannot prove declared bounds for 'a' are valid after statement}} \
               // expected-note {{(expanded) inferred bounds are 'bounds(a + 1, a + 1 + len)'}}
-=======
-  a--, a = a; // expected-warning 2 {{cannot prove declared bounds for a are valid after assignment}} \
-              // expected-note 2 {{(expanded) declared bounds are 'bounds(a, a + len)'}} \
-              // expected-note 2 {{(expanded) inferred bounds are 'bounds(a + 1, a + 1 + len)'}}
->>>>>>> 048117a5
   // CHECK: Statement S:
   // CHECK-NEXT: BinaryOperator {{.*}} ','
   // CHECK-NEXT:   UnaryOperator {{.*}} postfix '--'
@@ -1315,15 +1230,11 @@
   // Target bounds of a at assignment a = b: bounds(a, a + len)
   // Observed bounds of b at assignment a = b: bounds(unknown)
   // Observed bounds context after assignments: { a => bounds(unknown), b => bounds(unknown) }
-<<<<<<< HEAD
   len = 0, a = b; // expected-error {{inferred bounds for 'a' are unknown after statement}} \
                   // expected-note {{lost the value of the variable 'len' which is used in the (expanded) inferred bounds 'bounds(a, a + len)' of 'a'}} \
                   // expected-note {{assigned expression 'b' with unknown bounds to 'a'}} \
                   // expected-error {{inferred bounds for 'b' are unknown after statement}} \
                   // expected-note {{lost the value of the variable 'len' which is used in the (expanded) inferred bounds 'bounds(b, b + len)' of 'b'}}
-=======
-  len = 0, a = b; // expected-error {{expression has unknown bounds, right-hand side of assignment expected to have bounds because the left-hand side has bounds}}
->>>>>>> 048117a5
   // CHECK: Statement S:
   // CHECK-NEXT: BinaryOperator {{.*}} ','
   // CHECK-NEXT:   BinaryOperator {{.*}} '='
@@ -1354,7 +1265,6 @@
 }
 
 // Multiple assignments that may result in memory access-related errors
-<<<<<<< HEAD
 void multiple_assign2(
   array_ptr<int> a : count(len), // expected-note 3 {{(expanded) declared bounds are 'bounds(a, a + len)'}}
   array_ptr<int> b : bounds(a, a + len), // expected-note 3 {{(expanded) declared bounds are 'bounds(a, a + len)'}}
@@ -1366,12 +1276,6 @@
   len++, a[len]; // expected-warning {{cannot prove declared bounds for 'a' are valid after statement}} \
                  // expected-warning {{cannot prove declared bounds for 'b' are valid after statement}} \
                  // expected-note 2 {{(expanded) inferred bounds are 'bounds(a, a + len - 1U)'}}
-=======
-void multiple_assign2(array_ptr<int> a : count(len), array_ptr<int> b : bounds(a, a + len), array_ptr<int> c : count(2), unsigned len) {
-  // Observed bounds of a at memory access a[len]: bounds(a, a + (len - 1))
-  // Observed bounds context after statement: { a => bounds(a, a + (len - 1)), b => bounds(a, a + (len - 1)), c => bounds(c, c + 2) }
-  len++, a[len];
->>>>>>> 048117a5
   // CHECK: Statement S:
   // CHECK-NEXT: BinaryOperator {{.*}} ','
   // CHECK-NEXT:   UnaryOperator {{.*}} postfix '++'
@@ -1448,12 +1352,7 @@
 
   // Observed bounds of c at memory access c[2]: bounds(c - 1, (c - 1) + 2)
   // Observed bounds context after statement: { a => bounds(a, a + len), b => bounds(b, b + len), c => bounds(c - 1, (c - 1) + 2) }
-<<<<<<< HEAD
   c++, c[2]; // expected-warning {{cannot prove declared bounds for 'c' are valid after statement}} \
-=======
-  c++, c[2]; // expected-warning {{cannot prove declared bounds for c are valid after assignment}} \
-             // expected-note {{(expanded) declared bounds are 'bounds(c, c + 2)'}} \
->>>>>>> 048117a5
              // expected-note {{(expanded) inferred bounds are 'bounds(c - 1, c - 1 + 2)'}}
   // CHECK: Statement S:
   // CHECK-NEXT: BinaryOperator {{.*}} ','
@@ -1531,15 +1430,11 @@
 
   // Observed bounds of a at memory access a[0]: bounds(unknown)
   // Observed bounds context after statement: { a => bounds(unknown), b => bounds(unknown), c => bounds(c, c + 2) }
-<<<<<<< HEAD
   len = 0, a[0]; // expected-error {{expression has unknown bounds}} \
                  // expected-error {{inferred bounds for 'a' are unknown after statement}} \
                  // expected-note {{lost the value of the variable 'len' which is used in the (expanded) inferred bounds 'bounds(a, a + len)' of 'a'}} \
                  // expected-error {{inferred bounds for 'b' are unknown after statement}} \
                  // expected-note {{lost the value of the variable 'len' which is used in the (expanded) inferred bounds 'bounds(a, a + len)' of 'b'}}
-=======
-  len = 0, a[0]; // expected-error {{expression has unknown bounds}}
->>>>>>> 048117a5
   // CHECK: Statement S:
   // CHECK-NEXT: BinaryOperator {{.*}} ','
   // CHECK-NEXT:   BinaryOperator {{.*}} '='
@@ -1590,15 +1485,11 @@
 
   // Observed bounds of b at memory access *b: bounds(unknown)
   // Observed bounds context after statement: { a => bounds(unknown), b => bounds(unknown), c => bounds(c, c + 2) }
-<<<<<<< HEAD
   a = b, *b; // expected-error {{expression has unknown bounds}} \
              // expected-error {{inferred bounds for 'a' are unknown after statement}} \
              // expected-note {{lost the value of the variable 'a' which is used in the (expanded) inferred bounds 'bounds(a, a + len)' of 'a'}} \
              // expected-error {{inferred bounds for 'b' are unknown after statement}} \
              // expected-note {{lost the value of the variable 'a' which is used in the (expanded) inferred bounds 'bounds(a, a + len)' of 'b'}}
-=======
-  a = b, *b; // expected-error 2 {{expression has unknown bounds}}
->>>>>>> 048117a5
   // CHECK: Statement S:
   // CHECK-NEXT: BinaryOperator {{.*}} ','
   // CHECK-NEXT:   BinaryOperator {{.*}} '='
@@ -1648,20 +1539,12 @@
 }
 
 // Single-assignment statements do not result in memory access errors
-<<<<<<< HEAD
 void multiple_assign3(array_ptr<int> a : count(len), int len) { // expected-note {{(expanded) declared bounds are 'bounds(a, a + len)'}}
   // Observed bounds context before assignment: { a => bounds(a, a + len) }
   // Original value of len: null
   // Observed bounds context after assignment:  { a => bounds(unknown) }
   len = 0; // expected-error {{inferred bounds for 'a' are unknown after statement}} \
            // expected-note {{lost the value of the variable 'len' which is used in the (expanded) inferred bounds 'bounds(a, a + len)' of 'a'}}
-=======
-void multiple_assign3(array_ptr<int> a : count(len), int len) {
-  // Observed bounds context before assignment: { a => bounds(a, a + len) }
-  // Original value of len: null
-  // Observed bounds context after assignment:  { a => bounds(unknown) }
-  len = 0;
->>>>>>> 048117a5
   // CHECK: Statement S:
   // CHECK-NEXT: BinaryOperator {{.*}} '='
   // CHECK-NEXT:   DeclRefExpr {{.*}} 'len'
@@ -1774,7 +1657,6 @@
 }
 
 // Pointer deferences are not included in nested assignment information in State.EquivExprs
-<<<<<<< HEAD
 void nested_assign2(
   nt_array_ptr<int> a : count(0), // expected-note {{(expanded) declared bounds are 'bounds(a, a + 0)'}}
   nt_array_ptr<int> b : count(0), // expected-note {{(expanded) declared bounds are 'bounds(b, b + 0)'}}
@@ -1786,16 +1668,6 @@
   a = (b = *p); // expected-warning {{cannot prove declared bounds for 'a' are valid after statement}} \
                 // expected-warning {{cannot prove declared bounds for 'b' are valid after statement}} \
                 // expected-note 2 {{(expanded) inferred bounds are 'bounds(*p, *p + 0)'}}
-=======
-void nested_assign2(nt_array_ptr<int> a : count(0), nt_array_ptr<int> b : count(0), ptr<nt_array_ptr<int>> p) {
-  // Equality between b and *p is temporarily recorded in order to check the assignment b = *p.
-  // Equality between b and *p is not recorded in State.EquivExprs, so it is not recorded when checking
-  // the assignment a = (b = *p).
-  // Observed bounds context after all assignments: { a => bounds(*p, *p + 0), b => bounds(*p, *p + 0) }
-  a = (b = *p); // expected-warning {{cannot prove declared bounds for a are valid after assignment}} \
-                // expected-note {{(expanded) declared bounds are 'bounds(a, a + 0)'}} \
-                // expected-note {{(expanded) inferred bounds are 'bounds(*p, *p + 0)'}}
->>>>>>> 048117a5
   // CHECK: Statement S:
   // CHECK-NEXT: BinaryOperator {{.*}} '='
   // CHECK-NEXT:   DeclRefExpr {{.*}} 'a'
@@ -1940,7 +1812,6 @@
 /////////////////////////////////////////////////
 
 // Updated result bounds of a nested assignment with a binary operator
-<<<<<<< HEAD
 void update_result_bounds1(
   array_ptr<int> a : bounds(b, b + 1), // expected-note {{(expanded) declared bounds are 'bounds(b, b + 1)'}}
   array_ptr<int> b : count(1) // expected-note {{(expanded) declared bounds are 'bounds(b, b + 1)'}}
@@ -1950,15 +1821,6 @@
   // Observed bounds context after assignments: { a => bounds(b - 1, (b - 1 + 1)), b => bounds(b - 1, (b - 1) + 1) }
   a = (b = b + 1); // expected-warning {{cannot prove declared bounds for 'b' are valid after statement}} \
                    // expected-warning {{cannot prove declared bounds for 'a' are valid after statement}} \
-=======
-void update_result_bounds1(array_ptr<int> a : bounds(b, b + 1), array_ptr<int> b : count(1)) {
-  // Observed bounds context before assignments: { a => bounds(b, b + 1), b => bounds(b, b + 1) }
-  // Bounds of b = b + 1: bounds(b - 1, (b - 1) + 1)
-  // Observed bounds context after assignments: { a => bounds(b - 1, (b - 1 + 1)), b => bounds(b - 1, (b - 1) + 1) }
-  a = (b = b + 1); // expected-warning {{cannot prove declared bounds for b are valid after assignment}} \
-                   // expected-warning {{cannot prove declared bounds for a are valid after assignment}} \
-                   // expected-note 2 {{(expanded) declared bounds are 'bounds(b, b + 1)'}} \
->>>>>>> 048117a5
                    // expected-note 2 {{(expanded) inferred bounds are 'bounds(b - 1, b - 1 + 1)'}}
   // CHECK: Statement S:
   // CHECK-NEXT: BinaryOperator {{.*}} '='
@@ -2013,7 +1875,6 @@
 }
 
 // Updated result bounds of a nested assignment with a compound operator
-<<<<<<< HEAD
 void update_result_bounds2(
   array_ptr<int> a : bounds(b, b + 1), // expected-note {{(expanded) declared bounds are 'bounds(b, b + 1)'}}
   array_ptr<int> b : count(1) // expected-note {{(expanded) declared bounds are 'bounds(b, b + 1)'}}
@@ -2023,15 +1884,6 @@
   // Observed bounds context after assignments: { a => bounds(b - 1, (b - 1 + 1)), b => bounds(b - 1, (b - 1) + 1) }
   a = (b += 1); // expected-warning {{cannot prove declared bounds for 'b' are valid after statement}} \
                 // expected-warning {{cannot prove declared bounds for 'a' are valid after statement}} \
-=======
-void update_result_bounds2(array_ptr<int> a : bounds(b, b + 1), array_ptr<int> b : count(1)) {
-  // Observed bounds context before assignments: { a => bounds(b, b + 1), b => bounds(b, b + 1) }
-  // Bounds of b += 1: bounds(b - 1, (b - 1) + 1)
-  // Observed bounds context after assignments: { a => bounds(b - 1, (b - 1 + 1)), b => bounds(b - 1, (b - 1) + 1) }
-  a = (b += 1); // expected-warning {{cannot prove declared bounds for b are valid after assignment}} \
-                // expected-warning {{cannot prove declared bounds for a are valid after assignment}} \
-                // expected-note 2 {{(expanded) declared bounds are 'bounds(b, b + 1)'}} \
->>>>>>> 048117a5
                 // expected-note 2 {{(expanded) inferred bounds are 'bounds(b - 1, b - 1 + 1)'}}
   // CHECK: Statement S:
   // CHECK-NEXT: BinaryOperator {{.*}} '='
@@ -2083,7 +1935,6 @@
 }
 
 // Updated result bounds of a nested assignment with a post-increment operator
-<<<<<<< HEAD
 void update_result_bounds3(
   array_ptr<int> a : bounds(b, b + 1), // expected-note {{(expanded) declared bounds are 'bounds(b, b + 1)'}}
   array_ptr<int> b : count(1) // expected-note {{(expanded) declared bounds are 'bounds(b, b + 1)'}}
@@ -2094,18 +1945,6 @@
   a = b++; // expected-warning {{cannot prove declared bounds for 'a' are valid after statement}} \
            // expected-warning {{cannot prove declared bounds for 'b' are valid after statement}} \
            // expected-note 2 {{(expanded) inferred bounds are 'bounds(b - 1, b - 1 + 1)'}}
-=======
-void update_result_bounds3(array_ptr<int> a : bounds(b, b + 1), array_ptr<int> b : count(1)) {
-  // Observed bounds context before assignments: { a => bounds(b, b + 1), b => bounds(b, b + 1) }
-  // Bounds of b++: bounds(b - 1, (b - 1) + 1)
-  // Observed bounds context after assignments: { a => bounds(b - 1, (b - 1 + 1)), b => bounds(b - 1, (b - 1) + 1) }
-  a = b++; // expected-warning {{cannot prove declared bounds for b are valid after assignment}} \
-           // expected-note {{(expanded) declared bounds are 'bounds(b, b + 1)'}} \
-           // expected-note {{(expanded) inferred bounds are 'bounds(b - 1, b - 1 + 1)'}} \
-           // expected-warning {{cannot prove declared bounds for a are valid after assignment}} \
-           // expected-note {{(expanded) declared bounds are 'bounds(b, b + 1)'}} \
-           // expected-note {{(expanded) inferred bounds are 'bounds(b - 1, b - 1 + 1)'}}
->>>>>>> 048117a5
   // CHECK: Statement S:
   // CHECK-NEXT: BinaryOperator {{.*}} '='
   // CHECK-NEXT:   DeclRefExpr {{.*}} 'a'
@@ -2158,18 +1997,10 @@
 ///////////////////////////////////////////////////////////////////////////
 
 // Pre-increment operator: bounds warning
-<<<<<<< HEAD
 void inc_dec_bounds1(nt_array_ptr<char> a) { // expected-note {{(expanded) declared bounds are 'bounds(a, a + 0)'}}
   // Observed bounds context before increment: { a => bounds(a, a + 0) }
   // Observed bounds context after increment:  { a => bounds(a - 1, (a - 1) + 0) }
   ++a; // expected-warning {{cannot prove declared bounds for 'a' are valid after statement}} \
-=======
-void inc_dec_bounds1(nt_array_ptr<char> a) {
-  // Observed bounds context before increment: { a => bounds(a, a + 0) }
-  // Observed bounds context after increment:  { a => bounds(a - 1, (a - 1) + 0) }
-  ++a; // expected-warning {{cannot prove declared bounds for a are valid after assignment}} \
-       // expected-note {{(expanded) declared bounds are 'bounds(a, a + 0)'}} \
->>>>>>> 048117a5
        // expected-note {{(expanded) inferred bounds are 'bounds(a - 1, a - 1 + 0)'}}
   // CHECK: Statement S:
   // CHECK-NEXT: UnaryOperator {{.*}} prefix '++'
@@ -2196,7 +2027,6 @@
 }
 
 // Post-increment operator: bounds error
-<<<<<<< HEAD
 void inc_dec_bounds2(nt_array_ptr<int> a : bounds(a, a)) { // expected-note {{(expanded) declared bounds are 'bounds(a, a)'}}
   // Observed bounds context before increment: { a => bounds(a, a) }
   // Observed bounds context after increment:  { a => bounds(a - 1, a - 1) }
@@ -2204,16 +2034,6 @@
        // expected-note {{source bounds are an empty range}} \
        // expected-note {{destination upper bound is above source upper bound}} \
        // expected-note {{(expanded) inferred bounds are 'bounds(a - 1, a - 1)'}}
-=======
-void inc_dec_bounds2(nt_array_ptr<int> a : bounds(a, a)) {
-  // Observed bounds context before increment: { a => bounds(a, a) }
-  // Observed bounds context after increment:  { a => bounds(a - 1, a - 1) }
-  a++; // expected-error {{declared bounds for a are invalid after assignment}} \
-       // expected-note {{(expanded) declared bounds are 'bounds(a, a)'}} \
-       // expected-note {{(expanded) inferred bounds are 'bounds(a - 1, a - 1)'}} \
-       // expected-note {{source bounds are an empty range}} \
-       // expected-note {{destination upper bound is above source upper bound}}
->>>>>>> 048117a5
   // CHECK: Statement S:
   // CHECK-NEXT: UnaryOperator {{.*}} postfix '++'
   // CHECK-NEXT:   DeclRefExpr {{.*}} 'a'
@@ -2240,18 +2060,10 @@
 }
 
 // Pre-decrement operator: bounds warning
-<<<<<<< HEAD
 void inc_dec_bounds3(array_ptr<float> a : count(2)) { // expected-note {{(expanded) declared bounds are 'bounds(a, a + 2)'}}
   // Observed bounds context before decrement: { a => bounds(a, a + 2) }
   // Observed bounds context after decrement:  { a => bounds(a + 1, (a + 1) + 2) }
   --a; // expected-warning {{cannot prove declared bounds for 'a' are valid after statement}} \
-=======
-void inc_dec_bounds3(array_ptr<float> a : count(2)) {
-  // Observed bounds context before decrement: { a => bounds(a, a + 2) }
-  // Observed bounds context after decrement:  { a => bounds(a + 1, (a + 1) + 2) }
-  --a; // expected-warning {{cannot prove declared bounds for a are valid after assignment}} \
-       // expected-note {{(expanded) declared bounds are 'bounds(a, a + 2)'}} \
->>>>>>> 048117a5
        // expected-note {{(expanded) inferred bounds are 'bounds(a + 1, a + 1 + 2)'}}
   // CHECK: Statement S:
   // CHECK-NEXT: UnaryOperator {{.*}} prefix '--'
@@ -2278,18 +2090,10 @@
 }
 
 // Post-decrement operator: bounds error
-<<<<<<< HEAD
 void inc_dec_bounds4(array_ptr<int> a : bounds(a, a)) { // expected-note {{(expanded) declared bounds are 'bounds(a, a)'}}
   // Observed bounds context before decrement: { a => bounds(a, a) }
   // Observed bounds context after decrement:  { a => bounds(a + 1, (a + 1)) }
   a--; // expected-error {{declared bounds for 'a' are invalid after statement}} \
-=======
-void inc_dec_bounds4(array_ptr<int> a : bounds(a, a)) {
-  // Observed bounds context before decrement: { a => bounds(a, a) }
-  // Observed bounds context after decrement:  { a => bounds(a + 1, (a + 1)) }
-  a--; // expected-error {{declared bounds for a are invalid after assignment}} \
-       // expected-note {{(expanded) declared bounds are 'bounds(a, a)'}} \
->>>>>>> 048117a5
        // expected-note {{(expanded) inferred bounds are 'bounds(a + 1, a + 1)'}} \
        // expected-note {{source bounds are an empty range}} \
        // expected-note {{destination lower bound is below source lower bound}}
@@ -2325,10 +2129,6 @@
 // Increment/decrement operators on non-variables or variables without declared bounds
 // do not result in bounds checking-related warnings or errors
 void inc_dec_bounds5(nt_array_ptr<int> *p, struct S s, array_ptr<int> a) {
-<<<<<<< HEAD
-  // Observed bounds context before increment: { }
-=======
->>>>>>> 048117a5
   // Observed bounds context after increment:  { }
   ++*p;
   // CHECK: Statement S:
@@ -2339,10 +2139,6 @@
   // CHECK-NEXT: Observed bounds context after checking S:
   // CHECK-NEXT: { }
 
-<<<<<<< HEAD
-  // Observed bounds context before increment: { }
-=======
->>>>>>> 048117a5
   // Observed bounds context after increment:  { }
   p[0]++;
   // CHECK: Statement S:
@@ -2354,10 +2150,6 @@
   // CHECK-NEXT: Observed bounds context after checking S:
   // CHECK-NEXT: { }
 
-<<<<<<< HEAD
-  // Observed bounds context before increment: { }
-=======
->>>>>>> 048117a5
   // Observed bounds context after increment:  { }
   --s.f;
   // CHECK: Statement S:
@@ -2367,10 +2159,6 @@
   // CHECK-NEXT: Observed bounds context after checking S:
   // CHECK-NEXT: { }
   
-<<<<<<< HEAD
-  // Observed bounds context before increment: { }
-=======
->>>>>>> 048117a5
   // Observed bounds context after increment:  { }
   a--;
   // CHECK: Statement S:
@@ -2385,15 +2173,11 @@
 ///////////////////////////////////////////////////////////////////////////
 
 // Widened bounds killed by a statement with multiple assignments
-<<<<<<< HEAD
 void killed_widened_bounds1(
   nt_array_ptr<int> p : count(i), // expected-note {{(expanded) declared bounds are 'bounds(p, p + i)'}}
   int i,
   int other
 ) {
-=======
-void killed_widened_bounds1(nt_array_ptr<int> p : count(i), int i, int other) {
->>>>>>> 048117a5
   if (*(p + i)) {
     // Observed bounds context: { p => bounds(p, p + i) }
     // CHECK: Statement S:
@@ -2451,12 +2235,8 @@
 
     // This statement kills the widened bounds of p since it modifies i
     // Observed bounds context: { p => bounds(unknown) }
-<<<<<<< HEAD
     i++, --other; // expected-error {{inferred bounds for 'p' are unknown after statement}} \
                   // expected-note {{lost the value of the variable 'i' which is used in the (expanded) inferred bounds 'bounds(p, p + i)' of 'p'}}
-=======
-    i++, --other;
->>>>>>> 048117a5
     // CHECK: Statement S:
     // CHECK-NEXT: BinaryOperator {{.*}} ','
     // CHECK-NEXT:   UnaryOperator {{.*}} postfix '++'
@@ -2565,15 +2345,11 @@
 }
 
 // Widened bounds of multiple variables killed by a statement with multiple assignments
-<<<<<<< HEAD
 void killed_widened_bounds3(
   nt_array_ptr<char> p : count(i), // expected-note {{(expanded) declared bounds are 'bounds(p, p + i)'}}
   int i,
   nt_array_ptr<int> q : count(1) // expected-note {{(expanded) declared bounds are 'bounds(q, q + 1)'}}
 ) {
-=======
-void killed_widened_bounds3(nt_array_ptr<char> p : count(i), int i, nt_array_ptr<int> q : count(1)) {
->>>>>>> 048117a5
   if (p[i]) {
     // Observed bounds context: { p => bounds(p, p + i), q => bounds(q, q + 1) }
     // CHECK: Statement S:
@@ -2695,14 +2471,9 @@
 
       // This statement kills the widened bounds of p and q
       // Observed bounds context: { p => bounds(unknown), q => bounds(q - 1, q - 1 + 1) }
-<<<<<<< HEAD
       i = 0, q++; // expected-error {{inferred bounds for 'p' are unknown after statement}} \
                   // expected-note {{lost the value of the variable 'i' which is used in the (expanded) inferred bounds 'bounds(p, p + i)' of 'p'}} \
                   // expected-warning {{cannot prove declared bounds for 'q' are valid after statement}} \
-=======
-      i = 0, q++; // expected-warning {{cannot prove declared bounds for q are valid after assignment}} \
-                  // expected-note {{(expanded) declared bounds are 'bounds(q, q + 1)'}} \
->>>>>>> 048117a5
                   // expected-note {{(expanded) inferred bounds are 'bounds(q - 1, q - 1 + 1)'}}
       // CHECK: Statement S:
       // CHECK-NEXT: BinaryOperator {{.*}} ','
