--- conflicted
+++ resolved
@@ -809,14 +809,11 @@
     RValue rvalue = RValue::getAggregate(valueAddr, atomicSlot.isVolatile());
     return EmitFinalDestCopy(valueType, rvalue);
   }
-<<<<<<< HEAD
   case CK_AddressSpaceConversion:
      return Visit(E->getSubExpr());
 
-=======
   case CK_DynamicPtrBounds:
   case CK_AssumePtrBounds:
->>>>>>> cb9e1e3e
   case CK_LValueToRValue:
     // If we're loading from a volatile type, force the destination
     // into existence.
