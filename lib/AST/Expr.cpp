//===--- Expr.cpp - Expression AST Node Implementation --------------------===//
//
//                     The LLVM Compiler Infrastructure
//
// This file is distributed under the University of Illinois Open Source
// License. See LICENSE.TXT for details.
//
//===----------------------------------------------------------------------===//
//
// This file implements the Expr class and subclasses.
//
//===----------------------------------------------------------------------===//

#include "clang/AST/ASTContext.h"
#include "clang/AST/Attr.h"
#include "clang/AST/DeclCXX.h"
#include "clang/AST/DeclObjC.h"
#include "clang/AST/DeclTemplate.h"
#include "clang/AST/EvaluatedExprVisitor.h"
#include "clang/AST/Expr.h"
#include "clang/AST/ExprCXX.h"
#include "clang/AST/Mangle.h"
#include "clang/AST/RecordLayout.h"
#include "clang/AST/StmtVisitor.h"
#include "clang/Basic/Builtins.h"
#include "clang/Basic/CharInfo.h"
#include "clang/Basic/SourceManager.h"
#include "clang/Basic/TargetInfo.h"
#include "clang/Lex/Lexer.h"
#include "clang/Lex/LiteralSupport.h"
#include "llvm/Support/ErrorHandling.h"
#include "llvm/Support/raw_ostream.h"
#include <algorithm>
#include <cstring>
using namespace clang;

const Expr *Expr::getBestDynamicClassTypeExpr() const {
  const Expr *E = this;
  while (true) {
    E = E->ignoreParenBaseCasts();

    // Follow the RHS of a comma operator.
    if (auto *BO = dyn_cast<BinaryOperator>(E)) {
      if (BO->getOpcode() == BO_Comma) {
        E = BO->getRHS();
        continue;
      }
    }

    // Step into initializer for materialized temporaries.
    if (auto *MTE = dyn_cast<MaterializeTemporaryExpr>(E)) {
      E = MTE->GetTemporaryExpr();
      continue;
    }

    break;
  }

  return E;
}

const CXXRecordDecl *Expr::getBestDynamicClassType() const {
  const Expr *E = getBestDynamicClassTypeExpr();
  QualType DerivedType = E->getType();
  if (const PointerType *PTy = DerivedType->getAs<PointerType>())
    DerivedType = PTy->getPointeeType();

  if (DerivedType->isDependentType())
    return nullptr;

  const RecordType *Ty = DerivedType->castAs<RecordType>();
  Decl *D = Ty->getDecl();
  return cast<CXXRecordDecl>(D);
}

const Expr *Expr::skipRValueSubobjectAdjustments(
    SmallVectorImpl<const Expr *> &CommaLHSs,
    SmallVectorImpl<SubobjectAdjustment> &Adjustments) const {
  const Expr *E = this;
  while (true) {
    E = E->IgnoreParens();

    if (const CastExpr *CE = dyn_cast<CastExpr>(E)) {
      if ((CE->getCastKind() == CK_DerivedToBase ||
           CE->getCastKind() == CK_UncheckedDerivedToBase) &&
          E->getType()->isRecordType()) {
        E = CE->getSubExpr();
        CXXRecordDecl *Derived
          = cast<CXXRecordDecl>(E->getType()->getAs<RecordType>()->getDecl());
        Adjustments.push_back(SubobjectAdjustment(CE, Derived));
        continue;
      }

      if (CE->getCastKind() == CK_NoOp) {
        E = CE->getSubExpr();
        continue;
      }
    } else if (const MemberExpr *ME = dyn_cast<MemberExpr>(E)) {
      if (!ME->isArrow()) {
        assert(ME->getBase()->getType()->isRecordType());
        if (FieldDecl *Field = dyn_cast<FieldDecl>(ME->getMemberDecl())) {
          if (!Field->isBitField() && !Field->getType()->isReferenceType()) {
            E = ME->getBase();
            Adjustments.push_back(SubobjectAdjustment(Field));
            continue;
          }
        }
      }
    } else if (const BinaryOperator *BO = dyn_cast<BinaryOperator>(E)) {
      if (BO->getOpcode() == BO_PtrMemD) {
        assert(BO->getRHS()->isRValue());
        E = BO->getLHS();
        const MemberPointerType *MPT =
          BO->getRHS()->getType()->getAs<MemberPointerType>();
        Adjustments.push_back(SubobjectAdjustment(MPT, BO->getRHS()));
        continue;
      } else if (BO->getOpcode() == BO_Comma) {
        CommaLHSs.push_back(BO->getLHS());
        E = BO->getRHS();
        continue;
      }
    }

    // Nothing changed.
    break;
  }
  return E;
}

/// isKnownToHaveBooleanValue - Return true if this is an integer expression
/// that is known to return 0 or 1.  This happens for _Bool/bool expressions
/// but also int expressions which are produced by things like comparisons in
/// C.
bool Expr::isKnownToHaveBooleanValue() const {
  const Expr *E = IgnoreParens();

  // If this value has _Bool type, it is obvious 0/1.
  if (E->getType()->isBooleanType()) return true;
  // If this is a non-scalar-integer type, we don't care enough to try.
  if (!E->getType()->isIntegralOrEnumerationType()) return false;

  if (const UnaryOperator *UO = dyn_cast<UnaryOperator>(E)) {
    switch (UO->getOpcode()) {
    case UO_Plus:
      return UO->getSubExpr()->isKnownToHaveBooleanValue();
    case UO_LNot:
      return true;
    default:
      return false;
    }
  }

  // Only look through implicit casts.  If the user writes
  // '(int) (a && b)' treat it as an arbitrary int.
  if (const ImplicitCastExpr *CE = dyn_cast<ImplicitCastExpr>(E))
    return CE->getSubExpr()->isKnownToHaveBooleanValue();

  if (const BinaryOperator *BO = dyn_cast<BinaryOperator>(E)) {
    switch (BO->getOpcode()) {
    default: return false;
    case BO_LT:   // Relational operators.
    case BO_GT:
    case BO_LE:
    case BO_GE:
    case BO_EQ:   // Equality operators.
    case BO_NE:
    case BO_LAnd: // AND operator.
    case BO_LOr:  // Logical OR operator.
      return true;

    case BO_And:  // Bitwise AND operator.
    case BO_Xor:  // Bitwise XOR operator.
    case BO_Or:   // Bitwise OR operator.
      // Handle things like (x==2)|(y==12).
      return BO->getLHS()->isKnownToHaveBooleanValue() &&
             BO->getRHS()->isKnownToHaveBooleanValue();

    case BO_Comma:
    case BO_Assign:
      return BO->getRHS()->isKnownToHaveBooleanValue();
    }
  }

  if (const ConditionalOperator *CO = dyn_cast<ConditionalOperator>(E))
    return CO->getTrueExpr()->isKnownToHaveBooleanValue() &&
           CO->getFalseExpr()->isKnownToHaveBooleanValue();

  return false;
}

// Amusing macro metaprogramming hack: check whether a class provides
// a more specific implementation of getExprLoc().
//
// See also Stmt.cpp:{getBeginLoc(),getEndLoc()}.
namespace {
  /// This implementation is used when a class provides a custom
  /// implementation of getExprLoc.
  template <class E, class T>
  SourceLocation getExprLocImpl(const Expr *expr,
                                SourceLocation (T::*v)() const) {
    return static_cast<const E*>(expr)->getExprLoc();
  }

  /// This implementation is used when a class doesn't provide
  /// a custom implementation of getExprLoc.  Overload resolution
  /// should pick it over the implementation above because it's
  /// more specialized according to function template partial ordering.
  template <class E>
  SourceLocation getExprLocImpl(const Expr *expr,
                                SourceLocation (Expr::*v)() const) {
    return static_cast<const E *>(expr)->getBeginLoc();
  }
}

SourceLocation Expr::getExprLoc() const {
  switch (getStmtClass()) {
  case Stmt::NoStmtClass: llvm_unreachable("statement without class");
#define ABSTRACT_STMT(type)
#define STMT(type, base) \
  case Stmt::type##Class: break;
#define EXPR(type, base) \
  case Stmt::type##Class: return getExprLocImpl<type>(this, &type::getExprLoc);
#include "clang/AST/StmtNodes.inc"
  }
  llvm_unreachable("unknown expression kind");
}

//===----------------------------------------------------------------------===//
// Primary Expressions.
//===----------------------------------------------------------------------===//

/// Compute the type-, value-, and instantiation-dependence of a
/// declaration reference
/// based on the declaration being referenced.
static void computeDeclRefDependence(const ASTContext &Ctx, NamedDecl *D,
                                     QualType T, bool &TypeDependent,
                                     bool &ValueDependent,
                                     bool &InstantiationDependent) {
  TypeDependent = false;
  ValueDependent = false;
  InstantiationDependent = false;

  // (TD) C++ [temp.dep.expr]p3:
  //   An id-expression is type-dependent if it contains:
  //
  // and
  //
  // (VD) C++ [temp.dep.constexpr]p2:
  //  An identifier is value-dependent if it is:

  //  (TD)  - an identifier that was declared with dependent type
  //  (VD)  - a name declared with a dependent type,
  if (T->isDependentType()) {
    TypeDependent = true;
    ValueDependent = true;
    InstantiationDependent = true;
    return;
  } else if (T->isInstantiationDependentType()) {
    InstantiationDependent = true;
  }

  //  (TD)  - a conversion-function-id that specifies a dependent type
  if (D->getDeclName().getNameKind()
                                == DeclarationName::CXXConversionFunctionName) {
    QualType T = D->getDeclName().getCXXNameType();
    if (T->isDependentType()) {
      TypeDependent = true;
      ValueDependent = true;
      InstantiationDependent = true;
      return;
    }

    if (T->isInstantiationDependentType())
      InstantiationDependent = true;
  }

  //  (VD)  - the name of a non-type template parameter,
  if (isa<NonTypeTemplateParmDecl>(D)) {
    ValueDependent = true;
    InstantiationDependent = true;
    return;
  }

  //  (VD) - a constant with integral or enumeration type and is
  //         initialized with an expression that is value-dependent.
  //  (VD) - a constant with literal type and is initialized with an
  //         expression that is value-dependent [C++11].
  //  (VD) - FIXME: Missing from the standard:
  //       -  an entity with reference type and is initialized with an
  //          expression that is value-dependent [C++11]
  if (VarDecl *Var = dyn_cast<VarDecl>(D)) {
    if ((Ctx.getLangOpts().CPlusPlus11 ?
           Var->getType()->isLiteralType(Ctx) :
           Var->getType()->isIntegralOrEnumerationType()) &&
        (Var->getType().isConstQualified() ||
         Var->getType()->isReferenceType())) {
      if (const Expr *Init = Var->getAnyInitializer())
        if (Init->isValueDependent()) {
          ValueDependent = true;
          InstantiationDependent = true;
        }
    }

    // (VD) - FIXME: Missing from the standard:
    //      -  a member function or a static data member of the current
    //         instantiation
    if (Var->isStaticDataMember() &&
        Var->getDeclContext()->isDependentContext()) {
      ValueDependent = true;
      InstantiationDependent = true;
      TypeSourceInfo *TInfo = Var->getFirstDecl()->getTypeSourceInfo();
      if (TInfo->getType()->isIncompleteArrayType())
        TypeDependent = true;
    }

    return;
  }

  // (VD) - FIXME: Missing from the standard:
  //      -  a member function or a static data member of the current
  //         instantiation
  if (isa<CXXMethodDecl>(D) && D->getDeclContext()->isDependentContext()) {
    ValueDependent = true;
    InstantiationDependent = true;
  }
}

void DeclRefExpr::computeDependence(const ASTContext &Ctx) {
  bool TypeDependent = false;
  bool ValueDependent = false;
  bool InstantiationDependent = false;
  computeDeclRefDependence(Ctx, getDecl(), getType(), TypeDependent,
                           ValueDependent, InstantiationDependent);

  ExprBits.TypeDependent |= TypeDependent;
  ExprBits.ValueDependent |= ValueDependent;
  ExprBits.InstantiationDependent |= InstantiationDependent;

  // Is the declaration a parameter pack?
  if (getDecl()->isParameterPack())
    ExprBits.ContainsUnexpandedParameterPack = true;
}

DeclRefExpr::DeclRefExpr(const ASTContext &Ctx, ValueDecl *D,
                         bool RefersToEnclosingVariableOrCapture, QualType T,
                         ExprValueKind VK, SourceLocation L,
                         const DeclarationNameLoc &LocInfo)
    : Expr(DeclRefExprClass, T, VK, OK_Ordinary, false, false, false, false),
      D(D), DNLoc(LocInfo) {
  DeclRefExprBits.HasQualifier = false;
  DeclRefExprBits.HasTemplateKWAndArgsInfo = false;
  DeclRefExprBits.HasFoundDecl = false;
  DeclRefExprBits.HadMultipleCandidates = false;
  DeclRefExprBits.RefersToEnclosingVariableOrCapture =
      RefersToEnclosingVariableOrCapture;
  DeclRefExprBits.Loc = L;
  computeDependence(Ctx);
}

DeclRefExpr::DeclRefExpr(const ASTContext &Ctx,
                         NestedNameSpecifierLoc QualifierLoc,
                         SourceLocation TemplateKWLoc, ValueDecl *D,
                         bool RefersToEnclosingVariableOrCapture,
                         const DeclarationNameInfo &NameInfo, NamedDecl *FoundD,
                         const TemplateArgumentListInfo *TemplateArgs,
                         QualType T, ExprValueKind VK)
<<<<<<< HEAD
    : Expr(DeclRefExprClass, T, VK, OK_Ordinary, false, false, false, false),
      D(D), DNLoc(NameInfo.getInfo()) {
  DeclRefExprBits.Loc = NameInfo.getLoc();
=======
  : Expr(DeclRefExprClass, T, VK, OK_Ordinary, false, false, false, false),
    D(D), TypeArgumentInfo(nullptr), Loc(NameInfo.getLoc()), DNLoc(NameInfo.getInfo()) {
>>>>>>> 96940ffe
  DeclRefExprBits.HasQualifier = QualifierLoc ? 1 : 0;
  if (QualifierLoc) {
    new (getTrailingObjects<NestedNameSpecifierLoc>())
        NestedNameSpecifierLoc(QualifierLoc);
    auto *NNS = QualifierLoc.getNestedNameSpecifier();
    if (NNS->isInstantiationDependent())
      ExprBits.InstantiationDependent = true;
    if (NNS->containsUnexpandedParameterPack())
      ExprBits.ContainsUnexpandedParameterPack = true;
  }
  DeclRefExprBits.HasFoundDecl = FoundD ? 1 : 0;
  if (FoundD)
    *getTrailingObjects<NamedDecl *>() = FoundD;
  DeclRefExprBits.HasTemplateKWAndArgsInfo
    = (TemplateArgs || TemplateKWLoc.isValid()) ? 1 : 0;
  DeclRefExprBits.RefersToEnclosingVariableOrCapture =
      RefersToEnclosingVariableOrCapture;
  if (TemplateArgs) {
    bool Dependent = false;
    bool InstantiationDependent = false;
    bool ContainsUnexpandedParameterPack = false;
    getTrailingObjects<ASTTemplateKWAndArgsInfo>()->initializeFrom(
        TemplateKWLoc, *TemplateArgs, getTrailingObjects<TemplateArgumentLoc>(),
        Dependent, InstantiationDependent, ContainsUnexpandedParameterPack);
    assert(!Dependent && "built a DeclRefExpr with dependent template args");
    ExprBits.InstantiationDependent |= InstantiationDependent;
    ExprBits.ContainsUnexpandedParameterPack |= ContainsUnexpandedParameterPack;
  } else if (TemplateKWLoc.isValid()) {
    getTrailingObjects<ASTTemplateKWAndArgsInfo>()->initializeFrom(
        TemplateKWLoc);
  }
  DeclRefExprBits.HadMultipleCandidates = 0;

  computeDependence(Ctx);
}

DeclRefExpr *DeclRefExpr::Create(const ASTContext &Context,
                                 NestedNameSpecifierLoc QualifierLoc,
                                 SourceLocation TemplateKWLoc,
                                 ValueDecl *D,
                                 bool RefersToEnclosingVariableOrCapture,
                                 SourceLocation NameLoc,
                                 QualType T,
                                 ExprValueKind VK,
                                 NamedDecl *FoundD,
                                 const TemplateArgumentListInfo *TemplateArgs) {
  return Create(Context, QualifierLoc, TemplateKWLoc, D,
                RefersToEnclosingVariableOrCapture,
                DeclarationNameInfo(D->getDeclName(), NameLoc),
                T, VK, FoundD, TemplateArgs);
}

DeclRefExpr *DeclRefExpr::Create(const ASTContext &Context,
                                 NestedNameSpecifierLoc QualifierLoc,
                                 SourceLocation TemplateKWLoc,
                                 ValueDecl *D,
                                 bool RefersToEnclosingVariableOrCapture,
                                 const DeclarationNameInfo &NameInfo,
                                 QualType T,
                                 ExprValueKind VK,
                                 NamedDecl *FoundD,
                                 const TemplateArgumentListInfo *TemplateArgs) {
  // Filter out cases where the found Decl is the same as the value refenenced.
  if (D == FoundD)
    FoundD = nullptr;

  bool HasTemplateKWAndArgsInfo = TemplateArgs || TemplateKWLoc.isValid();
  std::size_t Size =
      totalSizeToAlloc<NestedNameSpecifierLoc, NamedDecl *,
                       ASTTemplateKWAndArgsInfo, TemplateArgumentLoc>(
          QualifierLoc ? 1 : 0, FoundD ? 1 : 0,
          HasTemplateKWAndArgsInfo ? 1 : 0,
          TemplateArgs ? TemplateArgs->size() : 0);

  void *Mem = Context.Allocate(Size, alignof(DeclRefExpr));
  return new (Mem) DeclRefExpr(Context, QualifierLoc, TemplateKWLoc, D,
                               RefersToEnclosingVariableOrCapture,
                               NameInfo, FoundD, TemplateArgs, T, VK);
}

DeclRefExpr *DeclRefExpr::CreateEmpty(const ASTContext &Context,
                                      bool HasQualifier,
                                      bool HasFoundDecl,
                                      bool HasTemplateKWAndArgsInfo,
                                      unsigned NumTemplateArgs) {
  assert(NumTemplateArgs == 0 || HasTemplateKWAndArgsInfo);
  std::size_t Size =
      totalSizeToAlloc<NestedNameSpecifierLoc, NamedDecl *,
                       ASTTemplateKWAndArgsInfo, TemplateArgumentLoc>(
          HasQualifier ? 1 : 0, HasFoundDecl ? 1 : 0, HasTemplateKWAndArgsInfo,
          NumTemplateArgs);
  void *Mem = Context.Allocate(Size, alignof(DeclRefExpr));
  return new (Mem) DeclRefExpr(EmptyShell());
}

SourceLocation DeclRefExpr::getBeginLoc() const {
  if (hasQualifier())
    return getQualifierLoc().getBeginLoc();
  return getNameInfo().getBeginLoc();
}
SourceLocation DeclRefExpr::getEndLoc() const {
  if (hasExplicitTemplateArgs())
    return getRAngleLoc();
  return getNameInfo().getEndLoc();
}

<<<<<<< HEAD
PredefinedExpr::PredefinedExpr(SourceLocation L, QualType FNTy, IdentKind IK,
=======
DeclRefExpr::GenericInstInfo 
  *DeclRefExpr::GenericInstInfo::Create(ASTContext &C,
  ArrayRef<TypeArgument> NewTypeVariableNames) {
  GenericInstInfo *retVal = new (C) GenericInstInfo();

  if (!NewTypeVariableNames.empty()) {
    retVal->NumTypeArguments = NewTypeVariableNames.size();
    retVal->TypeArguments = new (C) TypeArgument[retVal->NumTypeArguments];
    std::copy(NewTypeVariableNames.begin(),
      NewTypeVariableNames.end(), retVal->TypeArguments);
  }
  return retVal;
}

PredefinedExpr::PredefinedExpr(SourceLocation L, QualType FNTy, IdentType IT,
>>>>>>> 96940ffe
                               StringLiteral *SL)
    : Expr(PredefinedExprClass, FNTy, VK_LValue, OK_Ordinary,
           FNTy->isDependentType(), FNTy->isDependentType(),
           FNTy->isInstantiationDependentType(),
           /*ContainsUnexpandedParameterPack=*/false) {
  PredefinedExprBits.Kind = IK;
  assert((getIdentKind() == IK) &&
         "IdentKind do not fit in PredefinedExprBitfields!");
  bool HasFunctionName = SL != nullptr;
  PredefinedExprBits.HasFunctionName = HasFunctionName;
  PredefinedExprBits.Loc = L;
  if (HasFunctionName)
    setFunctionName(SL);
}

PredefinedExpr::PredefinedExpr(EmptyShell Empty, bool HasFunctionName)
    : Expr(PredefinedExprClass, Empty) {
  PredefinedExprBits.HasFunctionName = HasFunctionName;
}

PredefinedExpr *PredefinedExpr::Create(const ASTContext &Ctx, SourceLocation L,
                                       QualType FNTy, IdentKind IK,
                                       StringLiteral *SL) {
  bool HasFunctionName = SL != nullptr;
  void *Mem = Ctx.Allocate(totalSizeToAlloc<Stmt *>(HasFunctionName),
                           alignof(PredefinedExpr));
  return new (Mem) PredefinedExpr(L, FNTy, IK, SL);
}

PredefinedExpr *PredefinedExpr::CreateEmpty(const ASTContext &Ctx,
                                            bool HasFunctionName) {
  void *Mem = Ctx.Allocate(totalSizeToAlloc<Stmt *>(HasFunctionName),
                           alignof(PredefinedExpr));
  return new (Mem) PredefinedExpr(EmptyShell(), HasFunctionName);
}

StringRef PredefinedExpr::getIdentKindName(PredefinedExpr::IdentKind IK) {
  switch (IK) {
  case Func:
    return "__func__";
  case Function:
    return "__FUNCTION__";
  case FuncDName:
    return "__FUNCDNAME__";
  case LFunction:
    return "L__FUNCTION__";
  case PrettyFunction:
    return "__PRETTY_FUNCTION__";
  case FuncSig:
    return "__FUNCSIG__";
  case LFuncSig:
    return "L__FUNCSIG__";
  case PrettyFunctionNoVirtual:
    break;
  }
  llvm_unreachable("Unknown ident kind for PredefinedExpr");
}

// FIXME: Maybe this should use DeclPrinter with a special "print predefined
// expr" policy instead.
std::string PredefinedExpr::ComputeName(IdentKind IK, const Decl *CurrentDecl) {
  ASTContext &Context = CurrentDecl->getASTContext();

  if (IK == PredefinedExpr::FuncDName) {
    if (const NamedDecl *ND = dyn_cast<NamedDecl>(CurrentDecl)) {
      std::unique_ptr<MangleContext> MC;
      MC.reset(Context.createMangleContext());

      if (MC->shouldMangleDeclName(ND)) {
        SmallString<256> Buffer;
        llvm::raw_svector_ostream Out(Buffer);
        if (const CXXConstructorDecl *CD = dyn_cast<CXXConstructorDecl>(ND))
          MC->mangleCXXCtor(CD, Ctor_Base, Out);
        else if (const CXXDestructorDecl *DD = dyn_cast<CXXDestructorDecl>(ND))
          MC->mangleCXXDtor(DD, Dtor_Base, Out);
        else
          MC->mangleName(ND, Out);

        if (!Buffer.empty() && Buffer.front() == '\01')
          return Buffer.substr(1);
        return Buffer.str();
      } else
        return ND->getIdentifier()->getName();
    }
    return "";
  }
  if (isa<BlockDecl>(CurrentDecl)) {
    // For blocks we only emit something if it is enclosed in a function
    // For top-level block we'd like to include the name of variable, but we
    // don't have it at this point.
    auto DC = CurrentDecl->getDeclContext();
    if (DC->isFileContext())
      return "";

    SmallString<256> Buffer;
    llvm::raw_svector_ostream Out(Buffer);
    if (auto *DCBlock = dyn_cast<BlockDecl>(DC))
      // For nested blocks, propagate up to the parent.
      Out << ComputeName(IK, DCBlock);
    else if (auto *DCDecl = dyn_cast<Decl>(DC))
      Out << ComputeName(IK, DCDecl) << "_block_invoke";
    return Out.str();
  }
  if (const FunctionDecl *FD = dyn_cast<FunctionDecl>(CurrentDecl)) {
    if (IK != PrettyFunction && IK != PrettyFunctionNoVirtual &&
        IK != FuncSig && IK != LFuncSig)
      return FD->getNameAsString();

    SmallString<256> Name;
    llvm::raw_svector_ostream Out(Name);

    if (const CXXMethodDecl *MD = dyn_cast<CXXMethodDecl>(FD)) {
      if (MD->isVirtual() && IK != PrettyFunctionNoVirtual)
        Out << "virtual ";
      if (MD->isStatic())
        Out << "static ";
    }

    PrintingPolicy Policy(Context.getLangOpts());
    std::string Proto;
    llvm::raw_string_ostream POut(Proto);

    const FunctionDecl *Decl = FD;
    if (const FunctionDecl* Pattern = FD->getTemplateInstantiationPattern())
      Decl = Pattern;
    const FunctionType *AFT = Decl->getType()->getAs<FunctionType>();
    const FunctionProtoType *FT = nullptr;
    if (FD->hasWrittenPrototype())
      FT = dyn_cast<FunctionProtoType>(AFT);

    if (IK == FuncSig || IK == LFuncSig) {
      switch (AFT->getCallConv()) {
      case CC_C: POut << "__cdecl "; break;
      case CC_X86StdCall: POut << "__stdcall "; break;
      case CC_X86FastCall: POut << "__fastcall "; break;
      case CC_X86ThisCall: POut << "__thiscall "; break;
      case CC_X86VectorCall: POut << "__vectorcall "; break;
      case CC_X86RegCall: POut << "__regcall "; break;
      // Only bother printing the conventions that MSVC knows about.
      default: break;
      }
    }

    FD->printQualifiedName(POut, Policy);

    POut << "(";
    if (FT) {
      for (unsigned i = 0, e = Decl->getNumParams(); i != e; ++i) {
        if (i) POut << ", ";
        POut << Decl->getParamDecl(i)->getType().stream(Policy);
      }

      if (FT->isVariadic()) {
        if (FD->getNumParams()) POut << ", ";
        POut << "...";
      } else if ((IK == FuncSig || IK == LFuncSig ||
                  !Context.getLangOpts().CPlusPlus) &&
                 !Decl->getNumParams()) {
        POut << "void";
      }
    }
    POut << ")";

    if (const CXXMethodDecl *MD = dyn_cast<CXXMethodDecl>(FD)) {
      assert(FT && "We must have a written prototype in this case.");
      if (FT->isConst())
        POut << " const";
      if (FT->isVolatile())
        POut << " volatile";
      RefQualifierKind Ref = MD->getRefQualifier();
      if (Ref == RQ_LValue)
        POut << " &";
      else if (Ref == RQ_RValue)
        POut << " &&";
    }

    typedef SmallVector<const ClassTemplateSpecializationDecl *, 8> SpecsTy;
    SpecsTy Specs;
    const DeclContext *Ctx = FD->getDeclContext();
    while (Ctx && isa<NamedDecl>(Ctx)) {
      const ClassTemplateSpecializationDecl *Spec
                               = dyn_cast<ClassTemplateSpecializationDecl>(Ctx);
      if (Spec && !Spec->isExplicitSpecialization())
        Specs.push_back(Spec);
      Ctx = Ctx->getParent();
    }

    std::string TemplateParams;
    llvm::raw_string_ostream TOut(TemplateParams);
    for (SpecsTy::reverse_iterator I = Specs.rbegin(), E = Specs.rend();
         I != E; ++I) {
      const TemplateParameterList *Params
                  = (*I)->getSpecializedTemplate()->getTemplateParameters();
      const TemplateArgumentList &Args = (*I)->getTemplateArgs();
      assert(Params->size() == Args.size());
      for (unsigned i = 0, numParams = Params->size(); i != numParams; ++i) {
        StringRef Param = Params->getParam(i)->getName();
        if (Param.empty()) continue;
        TOut << Param << " = ";
        Args.get(i).print(Policy, TOut);
        TOut << ", ";
      }
    }

    FunctionTemplateSpecializationInfo *FSI
                                          = FD->getTemplateSpecializationInfo();
    if (FSI && !FSI->isExplicitSpecialization()) {
      const TemplateParameterList* Params
                                  = FSI->getTemplate()->getTemplateParameters();
      const TemplateArgumentList* Args = FSI->TemplateArguments;
      assert(Params->size() == Args->size());
      for (unsigned i = 0, e = Params->size(); i != e; ++i) {
        StringRef Param = Params->getParam(i)->getName();
        if (Param.empty()) continue;
        TOut << Param << " = ";
        Args->get(i).print(Policy, TOut);
        TOut << ", ";
      }
    }

    TOut.flush();
    if (!TemplateParams.empty()) {
      // remove the trailing comma and space
      TemplateParams.resize(TemplateParams.size() - 2);
      POut << " [" << TemplateParams << "]";
    }

    POut.flush();

    // Print "auto" for all deduced return types. This includes C++1y return
    // type deduction and lambdas. For trailing return types resolve the
    // decltype expression. Otherwise print the real type when this is
    // not a constructor or destructor.
    if (isa<CXXMethodDecl>(FD) &&
         cast<CXXMethodDecl>(FD)->getParent()->isLambda())
      Proto = "auto " + Proto;
    else if (FT && FT->getReturnType()->getAs<DecltypeType>())
      FT->getReturnType()
          ->getAs<DecltypeType>()
          ->getUnderlyingType()
          .getAsStringInternal(Proto, Policy);
    else if (!isa<CXXConstructorDecl>(FD) && !isa<CXXDestructorDecl>(FD))
      AFT->getReturnType().getAsStringInternal(Proto, Policy);

    Out << Proto;

    return Name.str().str();
  }
  if (const CapturedDecl *CD = dyn_cast<CapturedDecl>(CurrentDecl)) {
    for (const DeclContext *DC = CD->getParent(); DC; DC = DC->getParent())
      // Skip to its enclosing function or method, but not its enclosing
      // CapturedDecl.
      if (DC->isFunctionOrMethod() && (DC->getDeclKind() != Decl::Captured)) {
        const Decl *D = Decl::castFromDeclContext(DC);
        return ComputeName(IK, D);
      }
    llvm_unreachable("CapturedDecl not inside a function or method");
  }
  if (const ObjCMethodDecl *MD = dyn_cast<ObjCMethodDecl>(CurrentDecl)) {
    SmallString<256> Name;
    llvm::raw_svector_ostream Out(Name);
    Out << (MD->isInstanceMethod() ? '-' : '+');
    Out << '[';

    // For incorrect code, there might not be an ObjCInterfaceDecl.  Do
    // a null check to avoid a crash.
    if (const ObjCInterfaceDecl *ID = MD->getClassInterface())
      Out << *ID;

    if (const ObjCCategoryImplDecl *CID =
        dyn_cast<ObjCCategoryImplDecl>(MD->getDeclContext()))
      Out << '(' << *CID << ')';

    Out <<  ' ';
    MD->getSelector().print(Out);
    Out <<  ']';

    return Name.str().str();
  }
  if (isa<TranslationUnitDecl>(CurrentDecl) && IK == PrettyFunction) {
    // __PRETTY_FUNCTION__ -> "top level", the others produce an empty string.
    return "top level";
  }
  return "";
}

void APNumericStorage::setIntValue(const ASTContext &C,
                                   const llvm::APInt &Val) {
  if (hasAllocation())
    C.Deallocate(pVal);

  BitWidth = Val.getBitWidth();
  unsigned NumWords = Val.getNumWords();
  const uint64_t* Words = Val.getRawData();
  if (NumWords > 1) {
    pVal = new (C) uint64_t[NumWords];
    std::copy(Words, Words + NumWords, pVal);
  } else if (NumWords == 1)
    VAL = Words[0];
  else
    VAL = 0;
}

IntegerLiteral::IntegerLiteral(const ASTContext &C, const llvm::APInt &V,
                               QualType type, SourceLocation l)
  : Expr(IntegerLiteralClass, type, VK_RValue, OK_Ordinary, false, false,
         false, false),
    Loc(l) {
  assert(type->isIntegerType() && "Illegal type in IntegerLiteral");
  assert(V.getBitWidth() == C.getIntWidth(type) &&
         "Integer type is not the correct size for constant.");
  setValue(C, V);
}

IntegerLiteral *
IntegerLiteral::Create(const ASTContext &C, const llvm::APInt &V,
                       QualType type, SourceLocation l) {
  return new (C) IntegerLiteral(C, V, type, l);
}

IntegerLiteral *
IntegerLiteral::Create(const ASTContext &C, EmptyShell Empty) {
  return new (C) IntegerLiteral(Empty);
}

FixedPointLiteral::FixedPointLiteral(const ASTContext &C, const llvm::APInt &V,
                                     QualType type, SourceLocation l,
                                     unsigned Scale)
    : Expr(FixedPointLiteralClass, type, VK_RValue, OK_Ordinary, false, false,
           false, false),
      Loc(l), Scale(Scale) {
  assert(type->isFixedPointType() && "Illegal type in FixedPointLiteral");
  assert(V.getBitWidth() == C.getTypeInfo(type).Width &&
         "Fixed point type is not the correct size for constant.");
  setValue(C, V);
}

FixedPointLiteral *FixedPointLiteral::CreateFromRawInt(const ASTContext &C,
                                                       const llvm::APInt &V,
                                                       QualType type,
                                                       SourceLocation l,
                                                       unsigned Scale) {
  return new (C) FixedPointLiteral(C, V, type, l, Scale);
}

std::string FixedPointLiteral::getValueAsString(unsigned Radix) const {
  // Currently the longest decimal number that can be printed is the max for an
  // unsigned long _Accum: 4294967295.99999999976716935634613037109375
  // which is 43 characters.
  SmallString<64> S;
  FixedPointValueToString(
      S, llvm::APSInt::getUnsigned(getValue().getZExtValue()), Scale);
  return S.str();
}

FloatingLiteral::FloatingLiteral(const ASTContext &C, const llvm::APFloat &V,
                                 bool isexact, QualType Type, SourceLocation L)
  : Expr(FloatingLiteralClass, Type, VK_RValue, OK_Ordinary, false, false,
         false, false), Loc(L) {
  setSemantics(V.getSemantics());
  FloatingLiteralBits.IsExact = isexact;
  setValue(C, V);
}

FloatingLiteral::FloatingLiteral(const ASTContext &C, EmptyShell Empty)
  : Expr(FloatingLiteralClass, Empty) {
  setRawSemantics(IEEEhalf);
  FloatingLiteralBits.IsExact = false;
}

FloatingLiteral *
FloatingLiteral::Create(const ASTContext &C, const llvm::APFloat &V,
                        bool isexact, QualType Type, SourceLocation L) {
  return new (C) FloatingLiteral(C, V, isexact, Type, L);
}

FloatingLiteral *
FloatingLiteral::Create(const ASTContext &C, EmptyShell Empty) {
  return new (C) FloatingLiteral(C, Empty);
}

const llvm::fltSemantics &FloatingLiteral::getSemantics() const {
  switch(FloatingLiteralBits.Semantics) {
  case IEEEhalf:
    return llvm::APFloat::IEEEhalf();
  case IEEEsingle:
    return llvm::APFloat::IEEEsingle();
  case IEEEdouble:
    return llvm::APFloat::IEEEdouble();
  case x87DoubleExtended:
    return llvm::APFloat::x87DoubleExtended();
  case IEEEquad:
    return llvm::APFloat::IEEEquad();
  case PPCDoubleDouble:
    return llvm::APFloat::PPCDoubleDouble();
  }
  llvm_unreachable("Unrecognised floating semantics");
}

void FloatingLiteral::setSemantics(const llvm::fltSemantics &Sem) {
  if (&Sem == &llvm::APFloat::IEEEhalf())
    FloatingLiteralBits.Semantics = IEEEhalf;
  else if (&Sem == &llvm::APFloat::IEEEsingle())
    FloatingLiteralBits.Semantics = IEEEsingle;
  else if (&Sem == &llvm::APFloat::IEEEdouble())
    FloatingLiteralBits.Semantics = IEEEdouble;
  else if (&Sem == &llvm::APFloat::x87DoubleExtended())
    FloatingLiteralBits.Semantics = x87DoubleExtended;
  else if (&Sem == &llvm::APFloat::IEEEquad())
    FloatingLiteralBits.Semantics = IEEEquad;
  else if (&Sem == &llvm::APFloat::PPCDoubleDouble())
    FloatingLiteralBits.Semantics = PPCDoubleDouble;
  else
    llvm_unreachable("Unknown floating semantics");
}

/// getValueAsApproximateDouble - This returns the value as an inaccurate
/// double.  Note that this may cause loss of precision, but is useful for
/// debugging dumps, etc.
double FloatingLiteral::getValueAsApproximateDouble() const {
  llvm::APFloat V = getValue();
  bool ignored;
  V.convert(llvm::APFloat::IEEEdouble(), llvm::APFloat::rmNearestTiesToEven,
            &ignored);
  return V.convertToDouble();
}

unsigned StringLiteral::mapCharByteWidth(TargetInfo const &Target,
                                         StringKind SK) {
  unsigned CharByteWidth = 0;
  switch (SK) {
  case Ascii:
  case UTF8:
    CharByteWidth = Target.getCharWidth();
    break;
  case Wide:
    CharByteWidth = Target.getWCharWidth();
    break;
  case UTF16:
    CharByteWidth = Target.getChar16Width();
    break;
  case UTF32:
    CharByteWidth = Target.getChar32Width();
    break;
  }
  assert((CharByteWidth & 7) == 0 && "Assumes character size is byte multiple");
  CharByteWidth /= 8;
  assert((CharByteWidth == 1 || CharByteWidth == 2 || CharByteWidth == 4) &&
         "The only supported character byte widths are 1,2 and 4!");
  return CharByteWidth;
}

StringLiteral::StringLiteral(const ASTContext &Ctx, StringRef Str,
                             StringKind Kind, bool Pascal, QualType Ty,
                             const SourceLocation *Loc,
                             unsigned NumConcatenated)
    : Expr(StringLiteralClass, Ty, VK_LValue, OK_Ordinary, false, false, false,
           false) {
  assert(Ctx.getAsConstantArrayType(Ty) &&
         "StringLiteral must be of constant array type!");
  unsigned CharByteWidth = mapCharByteWidth(Ctx.getTargetInfo(), Kind);
  unsigned ByteLength = Str.size();
  assert((ByteLength % CharByteWidth == 0) &&
         "The size of the data must be a multiple of CharByteWidth!");

  // Avoid the expensive division. The compiler should be able to figure it
  // out by itself. However as of clang 7, even with the appropriate
  // llvm_unreachable added just here, it is not able to do so.
  unsigned Length;
  switch (CharByteWidth) {
  case 1:
    Length = ByteLength;
    break;
  case 2:
    Length = ByteLength / 2;
    break;
  case 4:
    Length = ByteLength / 4;
    break;
  default:
    llvm_unreachable("Unsupported character width!");
  }

  StringLiteralBits.Kind = Kind;
  StringLiteralBits.CharByteWidth = CharByteWidth;
  StringLiteralBits.IsPascal = Pascal;
  StringLiteralBits.NumConcatenated = NumConcatenated;
  *getTrailingObjects<unsigned>() = Length;

  // Initialize the trailing array of SourceLocation.
  // This is safe since SourceLocation is POD-like.
  std::memcpy(getTrailingObjects<SourceLocation>(), Loc,
              NumConcatenated * sizeof(SourceLocation));

  // Initialize the trailing array of char holding the string data.
  std::memcpy(getTrailingObjects<char>(), Str.data(), ByteLength);
}

StringLiteral::StringLiteral(EmptyShell Empty, unsigned NumConcatenated,
                             unsigned Length, unsigned CharByteWidth)
    : Expr(StringLiteralClass, Empty) {
  StringLiteralBits.CharByteWidth = CharByteWidth;
  StringLiteralBits.NumConcatenated = NumConcatenated;
  *getTrailingObjects<unsigned>() = Length;
}

StringLiteral *StringLiteral::Create(const ASTContext &Ctx, StringRef Str,
                                     StringKind Kind, bool Pascal, QualType Ty,
                                     const SourceLocation *Loc,
                                     unsigned NumConcatenated) {
  void *Mem = Ctx.Allocate(totalSizeToAlloc<unsigned, SourceLocation, char>(
                               1, NumConcatenated, Str.size()),
                           alignof(StringLiteral));
  return new (Mem)
      StringLiteral(Ctx, Str, Kind, Pascal, Ty, Loc, NumConcatenated);
}

StringLiteral *StringLiteral::CreateEmpty(const ASTContext &Ctx,
                                          unsigned NumConcatenated,
                                          unsigned Length,
                                          unsigned CharByteWidth) {
  void *Mem = Ctx.Allocate(totalSizeToAlloc<unsigned, SourceLocation, char>(
                               1, NumConcatenated, Length * CharByteWidth),
                           alignof(StringLiteral));
  return new (Mem)
      StringLiteral(EmptyShell(), NumConcatenated, Length, CharByteWidth);
}

void StringLiteral::outputString(raw_ostream &OS) const {
  switch (getKind()) {
  case Ascii: break; // no prefix.
  case Wide:  OS << 'L'; break;
  case UTF8:  OS << "u8"; break;
  case UTF16: OS << 'u'; break;
  case UTF32: OS << 'U'; break;
  }
  OS << '"';
  static const char Hex[] = "0123456789ABCDEF";

  unsigned LastSlashX = getLength();
  for (unsigned I = 0, N = getLength(); I != N; ++I) {
    switch (uint32_t Char = getCodeUnit(I)) {
    default:
      // FIXME: Convert UTF-8 back to codepoints before rendering.

      // Convert UTF-16 surrogate pairs back to codepoints before rendering.
      // Leave invalid surrogates alone; we'll use \x for those.
      if (getKind() == UTF16 && I != N - 1 && Char >= 0xd800 &&
          Char <= 0xdbff) {
        uint32_t Trail = getCodeUnit(I + 1);
        if (Trail >= 0xdc00 && Trail <= 0xdfff) {
          Char = 0x10000 + ((Char - 0xd800) << 10) + (Trail - 0xdc00);
          ++I;
        }
      }

      if (Char > 0xff) {
        // If this is a wide string, output characters over 0xff using \x
        // escapes. Otherwise, this is a UTF-16 or UTF-32 string, and Char is a
        // codepoint: use \x escapes for invalid codepoints.
        if (getKind() == Wide ||
            (Char >= 0xd800 && Char <= 0xdfff) || Char >= 0x110000) {
          // FIXME: Is this the best way to print wchar_t?
          OS << "\\x";
          int Shift = 28;
          while ((Char >> Shift) == 0)
            Shift -= 4;
          for (/**/; Shift >= 0; Shift -= 4)
            OS << Hex[(Char >> Shift) & 15];
          LastSlashX = I;
          break;
        }

        if (Char > 0xffff)
          OS << "\\U00"
             << Hex[(Char >> 20) & 15]
             << Hex[(Char >> 16) & 15];
        else
          OS << "\\u";
        OS << Hex[(Char >> 12) & 15]
           << Hex[(Char >>  8) & 15]
           << Hex[(Char >>  4) & 15]
           << Hex[(Char >>  0) & 15];
        break;
      }

      // If we used \x... for the previous character, and this character is a
      // hexadecimal digit, prevent it being slurped as part of the \x.
      if (LastSlashX + 1 == I) {
        switch (Char) {
          case '0': case '1': case '2': case '3': case '4':
          case '5': case '6': case '7': case '8': case '9':
          case 'a': case 'b': case 'c': case 'd': case 'e': case 'f':
          case 'A': case 'B': case 'C': case 'D': case 'E': case 'F':
            OS << "\"\"";
        }
      }

      assert(Char <= 0xff &&
             "Characters above 0xff should already have been handled.");

      if (isPrintable(Char))
        OS << (char)Char;
      else  // Output anything hard as an octal escape.
        OS << '\\'
           << (char)('0' + ((Char >> 6) & 7))
           << (char)('0' + ((Char >> 3) & 7))
           << (char)('0' + ((Char >> 0) & 7));
      break;
    // Handle some common non-printable cases to make dumps prettier.
    case '\\': OS << "\\\\"; break;
    case '"': OS << "\\\""; break;
    case '\a': OS << "\\a"; break;
    case '\b': OS << "\\b"; break;
    case '\f': OS << "\\f"; break;
    case '\n': OS << "\\n"; break;
    case '\r': OS << "\\r"; break;
    case '\t': OS << "\\t"; break;
    case '\v': OS << "\\v"; break;
    }
  }
  OS << '"';
}

/// getLocationOfByte - Return a source location that points to the specified
/// byte of this string literal.
///
/// Strings are amazingly complex.  They can be formed from multiple tokens and
/// can have escape sequences in them in addition to the usual trigraph and
/// escaped newline business.  This routine handles this complexity.
///
/// The *StartToken sets the first token to be searched in this function and
/// the *StartTokenByteOffset is the byte offset of the first token. Before
/// returning, it updates the *StartToken to the TokNo of the token being found
/// and sets *StartTokenByteOffset to the byte offset of the token in the
/// string.
/// Using these two parameters can reduce the time complexity from O(n^2) to
/// O(n) if one wants to get the location of byte for all the tokens in a
/// string.
///
SourceLocation
StringLiteral::getLocationOfByte(unsigned ByteNo, const SourceManager &SM,
                                 const LangOptions &Features,
                                 const TargetInfo &Target, unsigned *StartToken,
                                 unsigned *StartTokenByteOffset) const {
  assert((getKind() == StringLiteral::Ascii ||
          getKind() == StringLiteral::UTF8) &&
         "Only narrow string literals are currently supported");

  // Loop over all of the tokens in this string until we find the one that
  // contains the byte we're looking for.
  unsigned TokNo = 0;
  unsigned StringOffset = 0;
  if (StartToken)
    TokNo = *StartToken;
  if (StartTokenByteOffset) {
    StringOffset = *StartTokenByteOffset;
    ByteNo -= StringOffset;
  }
  while (1) {
    assert(TokNo < getNumConcatenated() && "Invalid byte number!");
    SourceLocation StrTokLoc = getStrTokenLoc(TokNo);

    // Get the spelling of the string so that we can get the data that makes up
    // the string literal, not the identifier for the macro it is potentially
    // expanded through.
    SourceLocation StrTokSpellingLoc = SM.getSpellingLoc(StrTokLoc);

    // Re-lex the token to get its length and original spelling.
    std::pair<FileID, unsigned> LocInfo =
        SM.getDecomposedLoc(StrTokSpellingLoc);
    bool Invalid = false;
    StringRef Buffer = SM.getBufferData(LocInfo.first, &Invalid);
    if (Invalid) {
      if (StartTokenByteOffset != nullptr)
        *StartTokenByteOffset = StringOffset;
      if (StartToken != nullptr)
        *StartToken = TokNo;
      return StrTokSpellingLoc;
    }

    const char *StrData = Buffer.data()+LocInfo.second;

    // Create a lexer starting at the beginning of this token.
    Lexer TheLexer(SM.getLocForStartOfFile(LocInfo.first), Features,
                   Buffer.begin(), StrData, Buffer.end());
    Token TheTok;
    TheLexer.LexFromRawLexer(TheTok);

    // Use the StringLiteralParser to compute the length of the string in bytes.
    StringLiteralParser SLP(TheTok, SM, Features, Target);
    unsigned TokNumBytes = SLP.GetStringLength();

    // If the byte is in this token, return the location of the byte.
    if (ByteNo < TokNumBytes ||
        (ByteNo == TokNumBytes && TokNo == getNumConcatenated() - 1)) {
      unsigned Offset = SLP.getOffsetOfStringByte(TheTok, ByteNo);

      // Now that we know the offset of the token in the spelling, use the
      // preprocessor to get the offset in the original source.
      if (StartTokenByteOffset != nullptr)
        *StartTokenByteOffset = StringOffset;
      if (StartToken != nullptr)
        *StartToken = TokNo;
      return Lexer::AdvanceToTokenCharacter(StrTokLoc, Offset, SM, Features);
    }

    // Move to the next string token.
    StringOffset += TokNumBytes;
    ++TokNo;
    ByteNo -= TokNumBytes;
  }
}

/// getOpcodeStr - Turn an Opcode enum value into the punctuation char it
/// corresponds to, e.g. "sizeof" or "[pre]++".
StringRef UnaryOperator::getOpcodeStr(Opcode Op) {
  switch (Op) {
#define UNARY_OPERATION(Name, Spelling) case UO_##Name: return Spelling;
#include "clang/AST/OperationKinds.def"
  }
  llvm_unreachable("Unknown unary operator");
}

UnaryOperatorKind
UnaryOperator::getOverloadedOpcode(OverloadedOperatorKind OO, bool Postfix) {
  switch (OO) {
  default: llvm_unreachable("No unary operator for overloaded function");
  case OO_PlusPlus:   return Postfix ? UO_PostInc : UO_PreInc;
  case OO_MinusMinus: return Postfix ? UO_PostDec : UO_PreDec;
  case OO_Amp:        return UO_AddrOf;
  case OO_Star:       return UO_Deref;
  case OO_Plus:       return UO_Plus;
  case OO_Minus:      return UO_Minus;
  case OO_Tilde:      return UO_Not;
  case OO_Exclaim:    return UO_LNot;
  case OO_Coawait:    return UO_Coawait;
  }
}

OverloadedOperatorKind UnaryOperator::getOverloadedOperator(Opcode Opc) {
  switch (Opc) {
  case UO_PostInc: case UO_PreInc: return OO_PlusPlus;
  case UO_PostDec: case UO_PreDec: return OO_MinusMinus;
  case UO_AddrOf: return OO_Amp;
  case UO_Deref: return OO_Star;
  case UO_Plus: return OO_Plus;
  case UO_Minus: return OO_Minus;
  case UO_Not: return OO_Tilde;
  case UO_LNot: return OO_Exclaim;
  case UO_Coawait: return OO_Coawait;
  default: return OO_None;
  }
}


//===----------------------------------------------------------------------===//
// Postfix Operators.
//===----------------------------------------------------------------------===//

CallExpr::CallExpr(StmtClass SC, Expr *Fn, ArrayRef<Expr *> PreArgs,
                   ArrayRef<Expr *> Args, QualType Ty, ExprValueKind VK,
                   SourceLocation RParenLoc, unsigned MinNumArgs,
                   ADLCallKind UsesADL)
    : Expr(SC, Ty, VK, OK_Ordinary, Fn->isTypeDependent(),
           Fn->isValueDependent(), Fn->isInstantiationDependent(),
           Fn->containsUnexpandedParameterPack()),
      RParenLoc(RParenLoc) {
  NumArgs = std::max<unsigned>(Args.size(), MinNumArgs);
  unsigned NumPreArgs = PreArgs.size();
  CallExprBits.NumPreArgs = NumPreArgs;
  assert((NumPreArgs == getNumPreArgs()) && "NumPreArgs overflow!");

  unsigned OffsetToTrailingObjects = offsetToTrailingObjects(SC);
  CallExprBits.OffsetToTrailingObjects = OffsetToTrailingObjects;
  assert((CallExprBits.OffsetToTrailingObjects == OffsetToTrailingObjects) &&
         "OffsetToTrailingObjects overflow!");

  CallExprBits.UsesADL = static_cast<bool>(UsesADL);

  setCallee(Fn);
  for (unsigned I = 0; I != NumPreArgs; ++I) {
    updateDependenciesFromArg(PreArgs[I]);
    setPreArg(I, PreArgs[I]);
  }
  for (unsigned I = 0; I != Args.size(); ++I) {
    updateDependenciesFromArg(Args[I]);
    setArg(I, Args[I]);
  }
  for (unsigned I = Args.size(); I != NumArgs; ++I) {
    setArg(I, nullptr);
  }
}

CallExpr::CallExpr(StmtClass SC, unsigned NumPreArgs, unsigned NumArgs,
                   EmptyShell Empty)
    : Expr(SC, Empty), NumArgs(NumArgs) {
  CallExprBits.NumPreArgs = NumPreArgs;
  assert((NumPreArgs == getNumPreArgs()) && "NumPreArgs overflow!");

  unsigned OffsetToTrailingObjects = offsetToTrailingObjects(SC);
  CallExprBits.OffsetToTrailingObjects = OffsetToTrailingObjects;
  assert((CallExprBits.OffsetToTrailingObjects == OffsetToTrailingObjects) &&
         "OffsetToTrailingObjects overflow!");
}

CallExpr *CallExpr::Create(const ASTContext &Ctx, Expr *Fn,
                           ArrayRef<Expr *> Args, QualType Ty, ExprValueKind VK,
                           SourceLocation RParenLoc, unsigned MinNumArgs,
                           ADLCallKind UsesADL) {
  unsigned NumArgs = std::max<unsigned>(Args.size(), MinNumArgs);
  unsigned SizeOfTrailingObjects =
      CallExpr::sizeOfTrailingObjects(/*NumPreArgs=*/0, NumArgs);
  void *Mem =
      Ctx.Allocate(sizeof(CallExpr) + SizeOfTrailingObjects, alignof(CallExpr));
  return new (Mem) CallExpr(CallExprClass, Fn, /*PreArgs=*/{}, Args, Ty, VK,
                            RParenLoc, MinNumArgs, UsesADL);
}

CallExpr *CallExpr::CreateTemporary(void *Mem, Expr *Fn, QualType Ty,
                                    ExprValueKind VK, SourceLocation RParenLoc,
                                    ADLCallKind UsesADL) {
  assert(!(reinterpret_cast<uintptr_t>(Mem) % alignof(CallExpr)) &&
         "Misaligned memory in CallExpr::CreateTemporary!");
  return new (Mem) CallExpr(CallExprClass, Fn, /*PreArgs=*/{}, /*Args=*/{}, Ty,
                            VK, RParenLoc, /*MinNumArgs=*/0, UsesADL);
}

CallExpr *CallExpr::CreateEmpty(const ASTContext &Ctx, unsigned NumArgs,
                                EmptyShell Empty) {
  unsigned SizeOfTrailingObjects =
      CallExpr::sizeOfTrailingObjects(/*NumPreArgs=*/0, NumArgs);
  void *Mem =
      Ctx.Allocate(sizeof(CallExpr) + SizeOfTrailingObjects, alignof(CallExpr));
  return new (Mem) CallExpr(CallExprClass, /*NumPreArgs=*/0, NumArgs, Empty);
}

unsigned CallExpr::offsetToTrailingObjects(StmtClass SC) {
  switch (SC) {
  case CallExprClass:
    return sizeof(CallExpr);
  case CXXOperatorCallExprClass:
    return sizeof(CXXOperatorCallExpr);
  case CXXMemberCallExprClass:
    return sizeof(CXXMemberCallExpr);
  case UserDefinedLiteralClass:
    return sizeof(UserDefinedLiteral);
  case CUDAKernelCallExprClass:
    return sizeof(CUDAKernelCallExpr);
  default:
    llvm_unreachable("unexpected class deriving from CallExpr!");
  }
}

void CallExpr::updateDependenciesFromArg(Expr *Arg) {
  if (Arg->isTypeDependent())
    ExprBits.TypeDependent = true;
  if (Arg->isValueDependent())
    ExprBits.ValueDependent = true;
  if (Arg->isInstantiationDependent())
    ExprBits.InstantiationDependent = true;
  if (Arg->containsUnexpandedParameterPack())
    ExprBits.ContainsUnexpandedParameterPack = true;
}

Decl *Expr::getReferencedDeclOfCallee() {
  Expr *CEE = IgnoreParenImpCasts();

  while (SubstNonTypeTemplateParmExpr *NTTP
                                = dyn_cast<SubstNonTypeTemplateParmExpr>(CEE)) {
    CEE = NTTP->getReplacement()->IgnoreParenCasts();
  }

  // If we're calling a dereference, look at the pointer instead.
  if (BinaryOperator *BO = dyn_cast<BinaryOperator>(CEE)) {
    if (BO->isPtrMemOp())
      CEE = BO->getRHS()->IgnoreParenCasts();
  } else if (UnaryOperator *UO = dyn_cast<UnaryOperator>(CEE)) {
    if (UO->getOpcode() == UO_Deref)
      CEE = UO->getSubExpr()->IgnoreParenCasts();
  }
  if (DeclRefExpr *DRE = dyn_cast<DeclRefExpr>(CEE))
    return DRE->getDecl();
  if (MemberExpr *ME = dyn_cast<MemberExpr>(CEE))
    return ME->getMemberDecl();

  return nullptr;
}

/// getBuiltinCallee - If this is a call to a builtin, return the builtin ID. If
/// not, return 0.
unsigned CallExpr::getBuiltinCallee() const {
  // All simple function calls (e.g. func()) are implicitly cast to pointer to
  // function. As a result, we try and obtain the DeclRefExpr from the
  // ImplicitCastExpr.
  const ImplicitCastExpr *ICE = dyn_cast<ImplicitCastExpr>(getCallee());
  if (!ICE) // FIXME: deal with more complex calls (e.g. (func)(), (*func)()).
    return 0;

  const DeclRefExpr *DRE = dyn_cast<DeclRefExpr>(ICE->getSubExpr());
  if (!DRE)
    return 0;

  const FunctionDecl *FDecl = dyn_cast<FunctionDecl>(DRE->getDecl());
  if (!FDecl)
    return 0;

  if (!FDecl->getIdentifier())
    return 0;

  return FDecl->getBuiltinID();
}

bool CallExpr::isUnevaluatedBuiltinCall(const ASTContext &Ctx) const {
  if (unsigned BI = getBuiltinCallee())
    return Ctx.BuiltinInfo.isUnevaluated(BI);
  return false;
}

QualType CallExpr::getCallReturnType(const ASTContext &Ctx) const {
  const Expr *Callee = getCallee();
  QualType CalleeType = Callee->getType();
  if (const auto *FnTypePtr = CalleeType->getAs<PointerType>()) {
    CalleeType = FnTypePtr->getPointeeType();
  } else if (const auto *BPT = CalleeType->getAs<BlockPointerType>()) {
    CalleeType = BPT->getPointeeType();
  } else if (CalleeType->isSpecificPlaceholderType(BuiltinType::BoundMember)) {
    if (isa<CXXPseudoDestructorExpr>(Callee->IgnoreParens()))
      return Ctx.VoidTy;

    // This should never be overloaded and so should never return null.
    CalleeType = Expr::findBoundMemberType(Callee);
  }

  const FunctionType *FnType = CalleeType->castAs<FunctionType>();
  return FnType->getReturnType();
}

const Attr *CallExpr::getUnusedResultAttr(const ASTContext &Ctx) const {
  // If the return type is a struct, union, or enum that is marked nodiscard,
  // then return the return type attribute.
  if (const TagDecl *TD = getCallReturnType(Ctx)->getAsTagDecl())
    if (const auto *A = TD->getAttr<WarnUnusedResultAttr>())
      return A;

  // Otherwise, see if the callee is marked nodiscard and return that attribute
  // instead.
  const Decl *D = getCalleeDecl();
  return D ? D->getAttr<WarnUnusedResultAttr>() : nullptr;
}

SourceLocation CallExpr::getBeginLoc() const {
  if (isa<CXXOperatorCallExpr>(this))
    return cast<CXXOperatorCallExpr>(this)->getBeginLoc();

  SourceLocation begin = getCallee()->getBeginLoc();
  if (begin.isInvalid() && getNumArgs() > 0 && getArg(0))
    begin = getArg(0)->getBeginLoc();
  return begin;
}
SourceLocation CallExpr::getEndLoc() const {
  if (isa<CXXOperatorCallExpr>(this))
    return cast<CXXOperatorCallExpr>(this)->getEndLoc();

  SourceLocation end = getRParenLoc();
  if (end.isInvalid() && getNumArgs() > 0 && getArg(getNumArgs() - 1))
    end = getArg(getNumArgs() - 1)->getEndLoc();
  return end;
}

OffsetOfExpr *OffsetOfExpr::Create(const ASTContext &C, QualType type,
                                   SourceLocation OperatorLoc,
                                   TypeSourceInfo *tsi,
                                   ArrayRef<OffsetOfNode> comps,
                                   ArrayRef<Expr*> exprs,
                                   SourceLocation RParenLoc) {
  void *Mem = C.Allocate(
      totalSizeToAlloc<OffsetOfNode, Expr *>(comps.size(), exprs.size()));

  return new (Mem) OffsetOfExpr(C, type, OperatorLoc, tsi, comps, exprs,
                                RParenLoc);
}

OffsetOfExpr *OffsetOfExpr::CreateEmpty(const ASTContext &C,
                                        unsigned numComps, unsigned numExprs) {
  void *Mem =
      C.Allocate(totalSizeToAlloc<OffsetOfNode, Expr *>(numComps, numExprs));
  return new (Mem) OffsetOfExpr(numComps, numExprs);
}

OffsetOfExpr::OffsetOfExpr(const ASTContext &C, QualType type,
                           SourceLocation OperatorLoc, TypeSourceInfo *tsi,
                           ArrayRef<OffsetOfNode> comps, ArrayRef<Expr*> exprs,
                           SourceLocation RParenLoc)
  : Expr(OffsetOfExprClass, type, VK_RValue, OK_Ordinary,
         /*TypeDependent=*/false,
         /*ValueDependent=*/tsi->getType()->isDependentType(),
         tsi->getType()->isInstantiationDependentType(),
         tsi->getType()->containsUnexpandedParameterPack()),
    OperatorLoc(OperatorLoc), RParenLoc(RParenLoc), TSInfo(tsi),
    NumComps(comps.size()), NumExprs(exprs.size())
{
  for (unsigned i = 0; i != comps.size(); ++i) {
    setComponent(i, comps[i]);
  }

  for (unsigned i = 0; i != exprs.size(); ++i) {
    if (exprs[i]->isTypeDependent() || exprs[i]->isValueDependent())
      ExprBits.ValueDependent = true;
    if (exprs[i]->containsUnexpandedParameterPack())
      ExprBits.ContainsUnexpandedParameterPack = true;

    setIndexExpr(i, exprs[i]);
  }
}

IdentifierInfo *OffsetOfNode::getFieldName() const {
  assert(getKind() == Field || getKind() == Identifier);
  if (getKind() == Field)
    return getField()->getIdentifier();

  return reinterpret_cast<IdentifierInfo *> (Data & ~(uintptr_t)Mask);
}

UnaryExprOrTypeTraitExpr::UnaryExprOrTypeTraitExpr(
    UnaryExprOrTypeTrait ExprKind, Expr *E, QualType resultType,
    SourceLocation op, SourceLocation rp)
    : Expr(UnaryExprOrTypeTraitExprClass, resultType, VK_RValue, OK_Ordinary,
           false, // Never type-dependent (C++ [temp.dep.expr]p3).
           // Value-dependent if the argument is type-dependent.
           E->isTypeDependent(), E->isInstantiationDependent(),
           E->containsUnexpandedParameterPack()),
      OpLoc(op), RParenLoc(rp) {
  UnaryExprOrTypeTraitExprBits.Kind = ExprKind;
  UnaryExprOrTypeTraitExprBits.IsType = false;
  Argument.Ex = E;

  // Check to see if we are in the situation where alignof(decl) should be
  // dependent because decl's alignment is dependent.
  if (ExprKind == UETT_AlignOf || ExprKind == UETT_PreferredAlignOf) {
    if (!isValueDependent() || !isInstantiationDependent()) {
      E = E->IgnoreParens();

      const ValueDecl *D = nullptr;
      if (const auto *DRE = dyn_cast<DeclRefExpr>(E))
        D = DRE->getDecl();
      else if (const auto *ME = dyn_cast<MemberExpr>(E))
        D = ME->getMemberDecl();

      if (D) {
        for (const auto *I : D->specific_attrs<AlignedAttr>()) {
          if (I->isAlignmentDependent()) {
            setValueDependent(true);
            setInstantiationDependent(true);
            break;
          }
        }
      }
    }
  }
}

MemberExpr *MemberExpr::Create(
    const ASTContext &C, Expr *base, bool isarrow, SourceLocation OperatorLoc,
    NestedNameSpecifierLoc QualifierLoc, SourceLocation TemplateKWLoc,
    ValueDecl *memberdecl, DeclAccessPair founddecl,
    DeclarationNameInfo nameinfo, const TemplateArgumentListInfo *targs,
    QualType ty, ExprValueKind vk, ExprObjectKind ok) {

  bool hasQualOrFound = (QualifierLoc ||
                         founddecl.getDecl() != memberdecl ||
                         founddecl.getAccess() != memberdecl->getAccess());

  bool HasTemplateKWAndArgsInfo = targs || TemplateKWLoc.isValid();
  std::size_t Size =
      totalSizeToAlloc<MemberExprNameQualifier, ASTTemplateKWAndArgsInfo,
                       TemplateArgumentLoc>(hasQualOrFound ? 1 : 0,
                                            HasTemplateKWAndArgsInfo ? 1 : 0,
                                            targs ? targs->size() : 0);

  void *Mem = C.Allocate(Size, alignof(MemberExpr));
  MemberExpr *E = new (Mem)
      MemberExpr(base, isarrow, OperatorLoc, memberdecl, nameinfo, ty, vk, ok);

  if (hasQualOrFound) {
    // FIXME: Wrong. We should be looking at the member declaration we found.
    if (QualifierLoc && QualifierLoc.getNestedNameSpecifier()->isDependent()) {
      E->setValueDependent(true);
      E->setTypeDependent(true);
      E->setInstantiationDependent(true);
    }
    else if (QualifierLoc &&
             QualifierLoc.getNestedNameSpecifier()->isInstantiationDependent())
      E->setInstantiationDependent(true);

    E->MemberExprBits.HasQualifierOrFoundDecl = true;

    MemberExprNameQualifier *NQ =
        E->getTrailingObjects<MemberExprNameQualifier>();
    NQ->QualifierLoc = QualifierLoc;
    NQ->FoundDecl = founddecl;
  }

  E->MemberExprBits.HasTemplateKWAndArgsInfo =
      (targs || TemplateKWLoc.isValid());

  if (targs) {
    bool Dependent = false;
    bool InstantiationDependent = false;
    bool ContainsUnexpandedParameterPack = false;
    E->getTrailingObjects<ASTTemplateKWAndArgsInfo>()->initializeFrom(
        TemplateKWLoc, *targs, E->getTrailingObjects<TemplateArgumentLoc>(),
        Dependent, InstantiationDependent, ContainsUnexpandedParameterPack);
    if (InstantiationDependent)
      E->setInstantiationDependent(true);
  } else if (TemplateKWLoc.isValid()) {
    E->getTrailingObjects<ASTTemplateKWAndArgsInfo>()->initializeFrom(
        TemplateKWLoc);
  }

  return E;
}

SourceLocation MemberExpr::getBeginLoc() const {
  if (isImplicitAccess()) {
    if (hasQualifier())
      return getQualifierLoc().getBeginLoc();
    return MemberLoc;
  }

  // FIXME: We don't want this to happen. Rather, we should be able to
  // detect all kinds of implicit accesses more cleanly.
  SourceLocation BaseStartLoc = getBase()->getBeginLoc();
  if (BaseStartLoc.isValid())
    return BaseStartLoc;
  return MemberLoc;
}
SourceLocation MemberExpr::getEndLoc() const {
  SourceLocation EndLoc = getMemberNameInfo().getEndLoc();
  if (hasExplicitTemplateArgs())
    EndLoc = getRAngleLoc();
  else if (EndLoc.isInvalid())
    EndLoc = getBase()->getEndLoc();
  return EndLoc;
}

bool CastExpr::CastConsistency() const {
  switch (getCastKind()) {
  case CK_DerivedToBase:
  case CK_UncheckedDerivedToBase:
  case CK_DerivedToBaseMemberPointer:
  case CK_BaseToDerived:
  case CK_BaseToDerivedMemberPointer:
    assert(!path_empty() && "Cast kind should have a base path!");
    break;

  case CK_CPointerToObjCPointerCast:
    assert(getType()->isObjCObjectPointerType());
    assert(getSubExpr()->getType()->isPointerType());
    goto CheckNoBasePath;

  case CK_BlockPointerToObjCPointerCast:
    assert(getType()->isObjCObjectPointerType());
    assert(getSubExpr()->getType()->isBlockPointerType());
    goto CheckNoBasePath;

  case CK_ReinterpretMemberPointer:
    assert(getType()->isMemberPointerType());
    assert(getSubExpr()->getType()->isMemberPointerType());
    goto CheckNoBasePath;

  case CK_BitCast:
    // Arbitrary casts to C pointer types count as bitcasts.
    // Otherwise, we should only have block and ObjC pointer casts
    // here if they stay within the type kind.
    if (!getType()->isPointerType()) {
      assert(getType()->isObjCObjectPointerType() ==
             getSubExpr()->getType()->isObjCObjectPointerType());
      assert(getType()->isBlockPointerType() ==
             getSubExpr()->getType()->isBlockPointerType());
    }
    goto CheckNoBasePath;

  case CK_AnyPointerToBlockPointerCast:
    assert(getType()->isBlockPointerType());
    assert(getSubExpr()->getType()->isAnyPointerType() &&
           !getSubExpr()->getType()->isBlockPointerType());
    goto CheckNoBasePath;

  case CK_CopyAndAutoreleaseBlockObject:
    assert(getType()->isBlockPointerType());
    assert(getSubExpr()->getType()->isBlockPointerType());
    goto CheckNoBasePath;

  case CK_FunctionToPointerDecay:
    assert(getType()->isPointerType());
    assert(getSubExpr()->getType()->isFunctionType());
    goto CheckNoBasePath;

  case CK_AddressSpaceConversion: {
    auto Ty = getType();
    auto SETy = getSubExpr()->getType();
    assert(getValueKindForType(Ty) == Expr::getValueKindForType(SETy));
    if (isRValue()) {
      Ty = Ty->getPointeeType();
      SETy = SETy->getPointeeType();
    }
    assert(!Ty.isNull() && !SETy.isNull() &&
           Ty.getAddressSpace() != SETy.getAddressSpace());
    goto CheckNoBasePath;
  }
  // These should not have an inheritance path.
  case CK_Dynamic:
  case CK_ToUnion:
  case CK_ArrayToPointerDecay:
  case CK_NullToMemberPointer:
  case CK_NullToPointer:
  case CK_ConstructorConversion:
  case CK_IntegralToPointer:
  case CK_PointerToIntegral:
  case CK_ToVoid:
  case CK_VectorSplat:
  case CK_IntegralCast:
  case CK_BooleanToSignedIntegral:
  case CK_IntegralToFloating:
  case CK_FloatingToIntegral:
  case CK_FloatingCast:
  case CK_ObjCObjectLValueCast:
  case CK_FloatingRealToComplex:
  case CK_FloatingComplexToReal:
  case CK_FloatingComplexCast:
  case CK_FloatingComplexToIntegralComplex:
  case CK_IntegralRealToComplex:
  case CK_IntegralComplexToReal:
  case CK_IntegralComplexCast:
  case CK_IntegralComplexToFloatingComplex:
  case CK_ARCProduceObject:
  case CK_ARCConsumeObject:
  case CK_ARCReclaimReturnedObject:
  case CK_ARCExtendBlockObject:
  case CK_ZeroToOCLOpaqueType:
  case CK_IntToOCLSampler:
  case CK_FixedPointCast:
    assert(!getType()->isBooleanType() && "unheralded conversion to bool");
    goto CheckNoBasePath;

  case CK_Dependent:
  case CK_LValueToRValue:
  case CK_DynamicPtrBounds:
  case CK_AssumePtrBounds:
  case CK_NoOp:
  case CK_AtomicToNonAtomic:
  case CK_NonAtomicToAtomic:
  case CK_PointerToBoolean:
  case CK_IntegralToBoolean:
  case CK_FloatingToBoolean:
  case CK_MemberPointerToBoolean:
  case CK_FloatingComplexToBoolean:
  case CK_IntegralComplexToBoolean:
  case CK_LValueBitCast:            // -> bool&
  case CK_UserDefinedConversion:    // operator bool()
  case CK_BuiltinFnToFnPtr:
  case CK_FixedPointToBoolean:
  CheckNoBasePath:
    assert(path_empty() && "Cast kind should not have a base path!");
    break;
  }
  return true;
}

const char *CastExpr::getCastKindName(CastKind CK) {
  switch (CK) {
#define CAST_OPERATION(Name) case CK_##Name: return #Name;
#include "clang/AST/OperationKinds.def"
  }
  llvm_unreachable("Unhandled cast kind!");
}

namespace {
  const Expr *skipImplicitTemporary(const Expr *E) {
    // Skip through reference binding to temporary.
    if (auto *Materialize = dyn_cast<MaterializeTemporaryExpr>(E))
      E = Materialize->GetTemporaryExpr();

    // Skip any temporary bindings; they're implicit.
    if (auto *Binder = dyn_cast<CXXBindTemporaryExpr>(E))
      E = Binder->getSubExpr();

    return E;
  }
}

Expr *CastExpr::getSubExprAsWritten() {
  const Expr *SubExpr = nullptr;
  const CastExpr *E = this;
  do {
    SubExpr = skipImplicitTemporary(E->getSubExpr());

    // Conversions by constructor and conversion functions have a
    // subexpression describing the call; strip it off.
    if (E->getCastKind() == CK_ConstructorConversion)
      SubExpr =
        skipImplicitTemporary(cast<CXXConstructExpr>(SubExpr)->getArg(0));
    else if (E->getCastKind() == CK_UserDefinedConversion) {
      assert((isa<CXXMemberCallExpr>(SubExpr) ||
              isa<BlockExpr>(SubExpr)) &&
             "Unexpected SubExpr for CK_UserDefinedConversion.");
      if (auto *MCE = dyn_cast<CXXMemberCallExpr>(SubExpr))
        SubExpr = MCE->getImplicitObjectArgument();
    }

    // If the subexpression we're left with is an implicit cast, look
    // through that, too.
  } while ((E = dyn_cast<ImplicitCastExpr>(SubExpr)));

  return const_cast<Expr*>(SubExpr);
}

NamedDecl *CastExpr::getConversionFunction() const {
  const Expr *SubExpr = nullptr;

  for (const CastExpr *E = this; E; E = dyn_cast<ImplicitCastExpr>(SubExpr)) {
    SubExpr = skipImplicitTemporary(E->getSubExpr());

    if (E->getCastKind() == CK_ConstructorConversion)
      return cast<CXXConstructExpr>(SubExpr)->getConstructor();

    if (E->getCastKind() == CK_UserDefinedConversion) {
      if (auto *MCE = dyn_cast<CXXMemberCallExpr>(SubExpr))
        return MCE->getMethodDecl();
    }
  }

  return nullptr;
}

CXXBaseSpecifier **CastExpr::path_buffer() {
  switch (getStmtClass()) {
#define ABSTRACT_STMT(x)
#define CASTEXPR(Type, Base)                                                   \
  case Stmt::Type##Class:                                                      \
    return static_cast<Type *>(this)->getTrailingObjects<CXXBaseSpecifier *>();
#define STMT(Type, Base)
#include "clang/AST/StmtNodes.inc"
  default:
    llvm_unreachable("non-cast expressions not possible here");
  }
}

const FieldDecl *CastExpr::getTargetFieldForToUnionCast(QualType unionType,
                                                        QualType opType) {
  auto RD = unionType->castAs<RecordType>()->getDecl();
  return getTargetFieldForToUnionCast(RD, opType);
}

const FieldDecl *CastExpr::getTargetFieldForToUnionCast(const RecordDecl *RD,
                                                        QualType OpType) {
  auto &Ctx = RD->getASTContext();
  RecordDecl::field_iterator Field, FieldEnd;
  for (Field = RD->field_begin(), FieldEnd = RD->field_end();
       Field != FieldEnd; ++Field) {
    if (Ctx.hasSameUnqualifiedType(Field->getType(), OpType) &&
        !Field->isUnnamedBitfield()) {
      return *Field;
    }
  }
  return nullptr;
}

ImplicitCastExpr *ImplicitCastExpr::Create(const ASTContext &C, QualType T,
                                           CastKind Kind, Expr *Operand,
                                           const CXXCastPath *BasePath,
                                           ExprValueKind VK) {
  unsigned PathSize = (BasePath ? BasePath->size() : 0);
  void *Buffer = C.Allocate(totalSizeToAlloc<CXXBaseSpecifier *>(PathSize));
  ImplicitCastExpr *E =
    new (Buffer) ImplicitCastExpr(T, Kind, Operand, PathSize, VK);
  if (PathSize)
    std::uninitialized_copy_n(BasePath->data(), BasePath->size(),
                              E->getTrailingObjects<CXXBaseSpecifier *>());
  return E;
}

ImplicitCastExpr *ImplicitCastExpr::CreateEmpty(const ASTContext &C,
                                                unsigned PathSize) {
  void *Buffer = C.Allocate(totalSizeToAlloc<CXXBaseSpecifier *>(PathSize));
  return new (Buffer) ImplicitCastExpr(EmptyShell(), PathSize);
}

CStyleCastExpr *CStyleCastExpr::Create(const ASTContext &C, QualType T,
                                       ExprValueKind VK, CastKind K, Expr *Op,
                                       const CXXCastPath *BasePath,
                                       TypeSourceInfo *WrittenTy,
                                       SourceLocation L, SourceLocation R) {
  unsigned PathSize = (BasePath ? BasePath->size() : 0);
  void *Buffer = C.Allocate(totalSizeToAlloc<CXXBaseSpecifier *>(PathSize));
  CStyleCastExpr *E =
    new (Buffer) CStyleCastExpr(T, VK, K, Op, PathSize, WrittenTy, L, R);
  if (PathSize)
    std::uninitialized_copy_n(BasePath->data(), BasePath->size(),
                              E->getTrailingObjects<CXXBaseSpecifier *>());
  return E;
}

CStyleCastExpr *CStyleCastExpr::CreateEmpty(const ASTContext &C,
                                            unsigned PathSize) {
  void *Buffer = C.Allocate(totalSizeToAlloc<CXXBaseSpecifier *>(PathSize));
  return new (Buffer) CStyleCastExpr(EmptyShell(), PathSize);
}

BoundsCastExpr *BoundsCastExpr::Create(const ASTContext &C, QualType T,
                                       ExprValueKind VK, CastKind K, Expr *Op,
                                       const CXXCastPath *BasePath,
                                       TypeSourceInfo *WrittenTy,
                                       SourceLocation L, SourceLocation R,
                                       SourceRange Angle, BoundsExpr *bounds) {

  unsigned PathSize = (BasePath ? BasePath->size() : 0);
  void *Buffer = C.Allocate(totalSizeToAlloc<CXXBaseSpecifier *>(PathSize));
  BoundsCastExpr *E = new (Buffer) BoundsCastExpr(
      T, VK, K, Op, PathSize, WrittenTy, L, R, Angle, bounds);
  if (PathSize)
    std::uninitialized_copy_n(BasePath->data(), BasePath->size(),
                              E->getTrailingObjects<CXXBaseSpecifier *>());
  return E;
}

BoundsCastExpr *BoundsCastExpr::CreateEmpty(const ASTContext &C,
                                            unsigned PathSize) {
  void *Buffer = C.Allocate(totalSizeToAlloc<CXXBaseSpecifier *>(PathSize));
  return new (Buffer) BoundsCastExpr(EmptyShell(), PathSize);
}


/// getOpcodeStr - Turn an Opcode enum value into the punctuation char it
/// corresponds to, e.g. "<<=".
StringRef BinaryOperator::getOpcodeStr(Opcode Op) {
  switch (Op) {
#define BINARY_OPERATION(Name, Spelling) case BO_##Name: return Spelling;
#include "clang/AST/OperationKinds.def"
  }
  llvm_unreachable("Invalid OpCode!");
}

BinaryOperatorKind
BinaryOperator::getOverloadedOpcode(OverloadedOperatorKind OO) {
  switch (OO) {
  default: llvm_unreachable("Not an overloadable binary operator");
  case OO_Plus: return BO_Add;
  case OO_Minus: return BO_Sub;
  case OO_Star: return BO_Mul;
  case OO_Slash: return BO_Div;
  case OO_Percent: return BO_Rem;
  case OO_Caret: return BO_Xor;
  case OO_Amp: return BO_And;
  case OO_Pipe: return BO_Or;
  case OO_Equal: return BO_Assign;
  case OO_Spaceship: return BO_Cmp;
  case OO_Less: return BO_LT;
  case OO_Greater: return BO_GT;
  case OO_PlusEqual: return BO_AddAssign;
  case OO_MinusEqual: return BO_SubAssign;
  case OO_StarEqual: return BO_MulAssign;
  case OO_SlashEqual: return BO_DivAssign;
  case OO_PercentEqual: return BO_RemAssign;
  case OO_CaretEqual: return BO_XorAssign;
  case OO_AmpEqual: return BO_AndAssign;
  case OO_PipeEqual: return BO_OrAssign;
  case OO_LessLess: return BO_Shl;
  case OO_GreaterGreater: return BO_Shr;
  case OO_LessLessEqual: return BO_ShlAssign;
  case OO_GreaterGreaterEqual: return BO_ShrAssign;
  case OO_EqualEqual: return BO_EQ;
  case OO_ExclaimEqual: return BO_NE;
  case OO_LessEqual: return BO_LE;
  case OO_GreaterEqual: return BO_GE;
  case OO_AmpAmp: return BO_LAnd;
  case OO_PipePipe: return BO_LOr;
  case OO_Comma: return BO_Comma;
  case OO_ArrowStar: return BO_PtrMemI;
  }
}

OverloadedOperatorKind BinaryOperator::getOverloadedOperator(Opcode Opc) {
  static const OverloadedOperatorKind OverOps[] = {
    /* .* Cannot be overloaded */OO_None, OO_ArrowStar,
    OO_Star, OO_Slash, OO_Percent,
    OO_Plus, OO_Minus,
    OO_LessLess, OO_GreaterGreater,
    OO_Spaceship,
    OO_Less, OO_Greater, OO_LessEqual, OO_GreaterEqual,
    OO_EqualEqual, OO_ExclaimEqual,
    OO_Amp,
    OO_Caret,
    OO_Pipe,
    OO_AmpAmp,
    OO_PipePipe,
    OO_Equal, OO_StarEqual,
    OO_SlashEqual, OO_PercentEqual,
    OO_PlusEqual, OO_MinusEqual,
    OO_LessLessEqual, OO_GreaterGreaterEqual,
    OO_AmpEqual, OO_CaretEqual,
    OO_PipeEqual,
    OO_Comma
  };
  return OverOps[Opc];
}

bool BinaryOperator::isNullPointerArithmeticExtension(ASTContext &Ctx,
                                                      Opcode Opc,
                                                      Expr *LHS, Expr *RHS) {
  if (Opc != BO_Add)
    return false;

  // Check that we have one pointer and one integer operand.
  Expr *PExp;
  if (LHS->getType()->isPointerType()) {
    if (!RHS->getType()->isIntegerType())
      return false;
    PExp = LHS;
  } else if (RHS->getType()->isPointerType()) {
    if (!LHS->getType()->isIntegerType())
      return false;
    PExp = RHS;
  } else {
    return false;
  }

  // Check that the pointer is a nullptr.
  if (!PExp->IgnoreParenCasts()
          ->isNullPointerConstant(Ctx, Expr::NPC_ValueDependentIsNotNull))
    return false;

  // Check that the pointee type is char-sized.
  const PointerType *PTy = PExp->getType()->getAs<PointerType>();
  if (!PTy || !PTy->getPointeeType()->isCharType())
    return false;

  return true;
}
InitListExpr::InitListExpr(const ASTContext &C, SourceLocation lbraceloc,
                           ArrayRef<Expr*> initExprs, SourceLocation rbraceloc)
  : Expr(InitListExprClass, QualType(), VK_RValue, OK_Ordinary, false, false,
         false, false),
    InitExprs(C, initExprs.size()),
    LBraceLoc(lbraceloc), RBraceLoc(rbraceloc), AltForm(nullptr, true)
{
  sawArrayRangeDesignator(false);
  for (unsigned I = 0; I != initExprs.size(); ++I) {
    if (initExprs[I]->isTypeDependent())
      ExprBits.TypeDependent = true;
    if (initExprs[I]->isValueDependent())
      ExprBits.ValueDependent = true;
    if (initExprs[I]->isInstantiationDependent())
      ExprBits.InstantiationDependent = true;
    if (initExprs[I]->containsUnexpandedParameterPack())
      ExprBits.ContainsUnexpandedParameterPack = true;
  }

  InitExprs.insert(C, InitExprs.end(), initExprs.begin(), initExprs.end());
}

void InitListExpr::reserveInits(const ASTContext &C, unsigned NumInits) {
  if (NumInits > InitExprs.size())
    InitExprs.reserve(C, NumInits);
}

void InitListExpr::resizeInits(const ASTContext &C, unsigned NumInits) {
  InitExprs.resize(C, NumInits, nullptr);
}

Expr *InitListExpr::updateInit(const ASTContext &C, unsigned Init, Expr *expr) {
  if (Init >= InitExprs.size()) {
    InitExprs.insert(C, InitExprs.end(), Init - InitExprs.size() + 1, nullptr);
    setInit(Init, expr);
    return nullptr;
  }

  Expr *Result = cast_or_null<Expr>(InitExprs[Init]);
  setInit(Init, expr);
  return Result;
}

void InitListExpr::setArrayFiller(Expr *filler) {
  assert(!hasArrayFiller() && "Filler already set!");
  ArrayFillerOrUnionFieldInit = filler;
  // Fill out any "holes" in the array due to designated initializers.
  Expr **inits = getInits();
  for (unsigned i = 0, e = getNumInits(); i != e; ++i)
    if (inits[i] == nullptr)
      inits[i] = filler;
}

bool InitListExpr::isStringLiteralInit() const {
  if (getNumInits() != 1)
    return false;
  const ArrayType *AT = getType()->getAsArrayTypeUnsafe();
  if (!AT || !AT->getElementType()->isIntegerType())
    return false;
  // It is possible for getInit() to return null.
  const Expr *Init = getInit(0);
  if (!Init)
    return false;
  Init = Init->IgnoreParens();
  return isa<StringLiteral>(Init) || isa<ObjCEncodeExpr>(Init);
}

bool InitListExpr::isTransparent() const {
  assert(isSemanticForm() && "syntactic form never semantically transparent");

  // A glvalue InitListExpr is always just sugar.
  if (isGLValue()) {
    assert(getNumInits() == 1 && "multiple inits in glvalue init list");
    return true;
  }

  // Otherwise, we're sugar if and only if we have exactly one initializer that
  // is of the same type.
  if (getNumInits() != 1 || !getInit(0))
    return false;

  // Don't confuse aggregate initialization of a struct X { X &x; }; with a
  // transparent struct copy.
  if (!getInit(0)->isRValue() && getType()->isRecordType())
    return false;

  return getType().getCanonicalType() ==
         getInit(0)->getType().getCanonicalType();
}

bool InitListExpr::isIdiomaticZeroInitializer(const LangOptions &LangOpts) const {
  assert(isSyntacticForm() && "only test syntactic form as zero initializer");

  if (LangOpts.CPlusPlus || getNumInits() != 1) {
    return false;
  }

  const IntegerLiteral *Lit = dyn_cast<IntegerLiteral>(getInit(0));
  return Lit && Lit->getValue() == 0;
}

<<<<<<< HEAD
SourceLocation InitListExpr::getBeginLoc() const {
=======
bool InitListExpr::isNullTerminated(ASTContext &C, unsigned DeclArraySize) const {
  assert(isSemanticForm() && "Null terminator check must be performed "
                             "after semantic initialization of all "
                             "sub-objects are made explicit");

  if (getNumInits() == 0) {
    return true;
  }
  
  if (getNumInits() == 1 && getInit(0))
    if (const StringLiteral *InitializerString =
         dyn_cast<StringLiteral>(getInit(0)->IgnoreExprTmp())) {
      if (DeclArraySize < InitializerString->getLength()) {
        const char *StringConstant = InitializerString->getString().data();
        return (StringConstant[DeclArraySize - 1] == '\0');
      }
      return true;
    }

  const Expr *LastItem = getInit(getNumInits() - 1);
  Expr::NullPointerConstantKind E = LastItem->isNullPointerConstant(C, Expr::NPC_ValueDependentIsNull);
  return E != NPCK_NotNull;
}

SourceLocation InitListExpr::getLocStart() const {
>>>>>>> 96940ffe
  if (InitListExpr *SyntacticForm = getSyntacticForm())
    return SyntacticForm->getBeginLoc();
  SourceLocation Beg = LBraceLoc;
  if (Beg.isInvalid()) {
    // Find the first non-null initializer.
    for (InitExprsTy::const_iterator I = InitExprs.begin(),
                                     E = InitExprs.end();
      I != E; ++I) {
      if (Stmt *S = *I) {
        Beg = S->getBeginLoc();
        break;
      }
    }
  }
  return Beg;
}

SourceLocation InitListExpr::getEndLoc() const {
  if (InitListExpr *SyntacticForm = getSyntacticForm())
    return SyntacticForm->getEndLoc();
  SourceLocation End = RBraceLoc;
  if (End.isInvalid()) {
    // Find the first non-null initializer from the end.
    for (InitExprsTy::const_reverse_iterator I = InitExprs.rbegin(),
         E = InitExprs.rend();
         I != E; ++I) {
      if (Stmt *S = *I) {
        End = S->getEndLoc();
        break;
      }
    }
  }
  return End;
}

/// getFunctionType - Return the underlying function type for this block.
///
const FunctionProtoType *BlockExpr::getFunctionType() const {
  // The block pointer is never sugared, but the function type might be.
  return cast<BlockPointerType>(getType())
           ->getPointeeType()->castAs<FunctionProtoType>();
}

SourceLocation BlockExpr::getCaretLocation() const {
  return TheBlock->getCaretLocation();
}
const Stmt *BlockExpr::getBody() const {
  return TheBlock->getBody();
}
Stmt *BlockExpr::getBody() {
  return TheBlock->getBody();
}


//===----------------------------------------------------------------------===//
// Generic Expression Routines
//===----------------------------------------------------------------------===//

/// isUnusedResultAWarning - Return true if this immediate expression should
/// be warned about if the result is unused.  If so, fill in Loc and Ranges
/// with location to warn on and the source range[s] to report with the
/// warning.
bool Expr::isUnusedResultAWarning(const Expr *&WarnE, SourceLocation &Loc,
                                  SourceRange &R1, SourceRange &R2,
                                  ASTContext &Ctx) const {
  // Don't warn if the expr is type dependent. The type could end up
  // instantiating to void.
  if (isTypeDependent())
    return false;

  switch (getStmtClass()) {
  default:
    if (getType()->isVoidType())
      return false;
    WarnE = this;
    Loc = getExprLoc();
    R1 = getSourceRange();
    return true;
  case ParenExprClass:
    return cast<ParenExpr>(this)->getSubExpr()->
      isUnusedResultAWarning(WarnE, Loc, R1, R2, Ctx);
  case GenericSelectionExprClass:
    return cast<GenericSelectionExpr>(this)->getResultExpr()->
      isUnusedResultAWarning(WarnE, Loc, R1, R2, Ctx);
  case CoawaitExprClass:
  case CoyieldExprClass:
    return cast<CoroutineSuspendExpr>(this)->getResumeExpr()->
      isUnusedResultAWarning(WarnE, Loc, R1, R2, Ctx);
  case ChooseExprClass:
    return cast<ChooseExpr>(this)->getChosenSubExpr()->
      isUnusedResultAWarning(WarnE, Loc, R1, R2, Ctx);
  case UnaryOperatorClass: {
    const UnaryOperator *UO = cast<UnaryOperator>(this);

    switch (UO->getOpcode()) {
    case UO_Plus:
    case UO_Minus:
    case UO_AddrOf:
    case UO_Not:
    case UO_LNot:
    case UO_Deref:
      break;
    case UO_Coawait:
      // This is just the 'operator co_await' call inside the guts of a
      // dependent co_await call.
    case UO_PostInc:
    case UO_PostDec:
    case UO_PreInc:
    case UO_PreDec:                 // ++/--
      return false;  // Not a warning.
    case UO_Real:
    case UO_Imag:
      // accessing a piece of a volatile complex is a side-effect.
      if (Ctx.getCanonicalType(UO->getSubExpr()->getType())
          .isVolatileQualified())
        return false;
      break;
    case UO_Extension:
      return UO->getSubExpr()->isUnusedResultAWarning(WarnE, Loc, R1, R2, Ctx);
    }
    WarnE = this;
    Loc = UO->getOperatorLoc();
    R1 = UO->getSubExpr()->getSourceRange();
    return true;
  }
  case BinaryOperatorClass: {
    const BinaryOperator *BO = cast<BinaryOperator>(this);
    switch (BO->getOpcode()) {
      default:
        break;
      // Consider the RHS of comma for side effects. LHS was checked by
      // Sema::CheckCommaOperands.
      case BO_Comma:
        // ((foo = <blah>), 0) is an idiom for hiding the result (and
        // lvalue-ness) of an assignment written in a macro.
        if (IntegerLiteral *IE =
              dyn_cast<IntegerLiteral>(BO->getRHS()->IgnoreParens()))
          if (IE->getValue() == 0)
            return false;
        return BO->getRHS()->isUnusedResultAWarning(WarnE, Loc, R1, R2, Ctx);
      // Consider '||', '&&' to have side effects if the LHS or RHS does.
      case BO_LAnd:
      case BO_LOr:
        if (!BO->getLHS()->isUnusedResultAWarning(WarnE, Loc, R1, R2, Ctx) ||
            !BO->getRHS()->isUnusedResultAWarning(WarnE, Loc, R1, R2, Ctx))
          return false;
        break;
    }
    if (BO->isAssignmentOp())
      return false;
    WarnE = this;
    Loc = BO->getOperatorLoc();
    R1 = BO->getLHS()->getSourceRange();
    R2 = BO->getRHS()->getSourceRange();
    return true;
  }
  case CompoundAssignOperatorClass:
  case VAArgExprClass:
  case AtomicExprClass:
    return false;

  case ConditionalOperatorClass: {
    // If only one of the LHS or RHS is a warning, the operator might
    // be being used for control flow. Only warn if both the LHS and
    // RHS are warnings.
    const ConditionalOperator *Exp = cast<ConditionalOperator>(this);
    if (!Exp->getRHS()->isUnusedResultAWarning(WarnE, Loc, R1, R2, Ctx))
      return false;
    if (!Exp->getLHS())
      return true;
    return Exp->getLHS()->isUnusedResultAWarning(WarnE, Loc, R1, R2, Ctx);
  }

  case MemberExprClass:
    WarnE = this;
    Loc = cast<MemberExpr>(this)->getMemberLoc();
    R1 = SourceRange(Loc, Loc);
    R2 = cast<MemberExpr>(this)->getBase()->getSourceRange();
    return true;

  case ArraySubscriptExprClass:
    WarnE = this;
    Loc = cast<ArraySubscriptExpr>(this)->getRBracketLoc();
    R1 = cast<ArraySubscriptExpr>(this)->getLHS()->getSourceRange();
    R2 = cast<ArraySubscriptExpr>(this)->getRHS()->getSourceRange();
    return true;

  case CXXOperatorCallExprClass: {
    // Warn about operator ==,!=,<,>,<=, and >= even when user-defined operator
    // overloads as there is no reasonable way to define these such that they
    // have non-trivial, desirable side-effects. See the -Wunused-comparison
    // warning: operators == and != are commonly typo'ed, and so warning on them
    // provides additional value as well. If this list is updated,
    // DiagnoseUnusedComparison should be as well.
    const CXXOperatorCallExpr *Op = cast<CXXOperatorCallExpr>(this);
    switch (Op->getOperator()) {
    default:
      break;
    case OO_EqualEqual:
    case OO_ExclaimEqual:
    case OO_Less:
    case OO_Greater:
    case OO_GreaterEqual:
    case OO_LessEqual:
      if (Op->getCallReturnType(Ctx)->isReferenceType() ||
          Op->getCallReturnType(Ctx)->isVoidType())
        break;
      WarnE = this;
      Loc = Op->getOperatorLoc();
      R1 = Op->getSourceRange();
      return true;
    }

    // Fallthrough for generic call handling.
    LLVM_FALLTHROUGH;
  }
  case CallExprClass:
  case CXXMemberCallExprClass:
  case UserDefinedLiteralClass: {
    // If this is a direct call, get the callee.
    const CallExpr *CE = cast<CallExpr>(this);
    if (const Decl *FD = CE->getCalleeDecl()) {
      // If the callee has attribute pure, const, or warn_unused_result, warn
      // about it. void foo() { strlen("bar"); } should warn.
      //
      // Note: If new cases are added here, DiagnoseUnusedExprResult should be
      // updated to match for QoI.
      if (CE->hasUnusedResultAttr(Ctx) ||
          FD->hasAttr<PureAttr>() || FD->hasAttr<ConstAttr>()) {
        WarnE = this;
        Loc = CE->getCallee()->getBeginLoc();
        R1 = CE->getCallee()->getSourceRange();

        if (unsigned NumArgs = CE->getNumArgs())
          R2 = SourceRange(CE->getArg(0)->getBeginLoc(),
                           CE->getArg(NumArgs - 1)->getEndLoc());
        return true;
      }
    }
    return false;
  }

  // If we don't know precisely what we're looking at, let's not warn.
  case UnresolvedLookupExprClass:
  case CXXUnresolvedConstructExprClass:
    return false;

  case CXXTemporaryObjectExprClass:
  case CXXConstructExprClass: {
    if (const CXXRecordDecl *Type = getType()->getAsCXXRecordDecl()) {
      if (Type->hasAttr<WarnUnusedAttr>()) {
        WarnE = this;
        Loc = getBeginLoc();
        R1 = getSourceRange();
        return true;
      }
    }
    return false;
  }

  case ObjCMessageExprClass: {
    const ObjCMessageExpr *ME = cast<ObjCMessageExpr>(this);
    if (Ctx.getLangOpts().ObjCAutoRefCount &&
        ME->isInstanceMessage() &&
        !ME->getType()->isVoidType() &&
        ME->getMethodFamily() == OMF_init) {
      WarnE = this;
      Loc = getExprLoc();
      R1 = ME->getSourceRange();
      return true;
    }

    if (const ObjCMethodDecl *MD = ME->getMethodDecl())
      if (MD->hasAttr<WarnUnusedResultAttr>()) {
        WarnE = this;
        Loc = getExprLoc();
        return true;
      }

    return false;
  }

  case ObjCPropertyRefExprClass:
    WarnE = this;
    Loc = getExprLoc();
    R1 = getSourceRange();
    return true;

  case PseudoObjectExprClass: {
    const PseudoObjectExpr *PO = cast<PseudoObjectExpr>(this);

    // Only complain about things that have the form of a getter.
    if (isa<UnaryOperator>(PO->getSyntacticForm()) ||
        isa<BinaryOperator>(PO->getSyntacticForm()))
      return false;

    WarnE = this;
    Loc = getExprLoc();
    R1 = getSourceRange();
    return true;
  }

  case StmtExprClass: {
    // Statement exprs don't logically have side effects themselves, but are
    // sometimes used in macros in ways that give them a type that is unused.
    // For example ({ blah; foo(); }) will end up with a type if foo has a type.
    // however, if the result of the stmt expr is dead, we don't want to emit a
    // warning.
    const CompoundStmt *CS = cast<StmtExpr>(this)->getSubStmt();
    if (!CS->body_empty()) {
      if (const Expr *E = dyn_cast<Expr>(CS->body_back()))
        return E->isUnusedResultAWarning(WarnE, Loc, R1, R2, Ctx);
      if (const LabelStmt *Label = dyn_cast<LabelStmt>(CS->body_back()))
        if (const Expr *E = dyn_cast<Expr>(Label->getSubStmt()))
          return E->isUnusedResultAWarning(WarnE, Loc, R1, R2, Ctx);
    }

    if (getType()->isVoidType())
      return false;
    WarnE = this;
    Loc = cast<StmtExpr>(this)->getLParenLoc();
    R1 = getSourceRange();
    return true;
  }
  case CXXFunctionalCastExprClass:
  case CStyleCastExprClass: {
    // Ignore an explicit cast to void unless the operand is a non-trivial
    // volatile lvalue.
    const CastExpr *CE = cast<CastExpr>(this);
    if (CE->getCastKind() == CK_ToVoid) {
      if (CE->getSubExpr()->isGLValue() &&
          CE->getSubExpr()->getType().isVolatileQualified()) {
        const DeclRefExpr *DRE =
            dyn_cast<DeclRefExpr>(CE->getSubExpr()->IgnoreParens());
        if (!(DRE && isa<VarDecl>(DRE->getDecl()) &&
              cast<VarDecl>(DRE->getDecl())->hasLocalStorage()) &&
            !isa<CallExpr>(CE->getSubExpr()->IgnoreParens())) {
          return CE->getSubExpr()->isUnusedResultAWarning(WarnE, Loc,
                                                          R1, R2, Ctx);
        }
      }
      return false;
    }

    // If this is a cast to a constructor conversion, check the operand.
    // Otherwise, the result of the cast is unused.
    if (CE->getCastKind() == CK_ConstructorConversion)
      return CE->getSubExpr()->isUnusedResultAWarning(WarnE, Loc, R1, R2, Ctx);

    WarnE = this;
    if (const CXXFunctionalCastExpr *CXXCE =
            dyn_cast<CXXFunctionalCastExpr>(this)) {
      Loc = CXXCE->getBeginLoc();
      R1 = CXXCE->getSubExpr()->getSourceRange();
    } else {
      const CStyleCastExpr *CStyleCE = cast<CStyleCastExpr>(this);
      Loc = CStyleCE->getLParenLoc();
      R1 = CStyleCE->getSubExpr()->getSourceRange();
    }
    return true;
  }
  case ImplicitCastExprClass: {
    const CastExpr *ICE = cast<ImplicitCastExpr>(this);

    // lvalue-to-rvalue conversion on a volatile lvalue is a side-effect.
    if (ICE->getCastKind() == CK_LValueToRValue &&
        ICE->getSubExpr()->getType().isVolatileQualified())
      return false;

    return ICE->getSubExpr()->isUnusedResultAWarning(WarnE, Loc, R1, R2, Ctx);
  }
  case CXXDefaultArgExprClass:
    return (cast<CXXDefaultArgExpr>(this)
            ->getExpr()->isUnusedResultAWarning(WarnE, Loc, R1, R2, Ctx));
  case CXXDefaultInitExprClass:
    return (cast<CXXDefaultInitExpr>(this)
            ->getExpr()->isUnusedResultAWarning(WarnE, Loc, R1, R2, Ctx));

  case CXXNewExprClass:
    // FIXME: In theory, there might be new expressions that don't have side
    // effects (e.g. a placement new with an uninitialized POD).
  case CXXDeleteExprClass:
    return false;
  case MaterializeTemporaryExprClass:
    return cast<MaterializeTemporaryExpr>(this)->GetTemporaryExpr()
               ->isUnusedResultAWarning(WarnE, Loc, R1, R2, Ctx);
  case CXXBindTemporaryExprClass:
    return cast<CXXBindTemporaryExpr>(this)->getSubExpr()
               ->isUnusedResultAWarning(WarnE, Loc, R1, R2, Ctx);
  case CHKCBindTemporaryExprClass:
    return cast<CHKCBindTemporaryExpr>(this)->getSubExpr()
               ->isUnusedResultAWarning(WarnE, Loc, R1, R2, Ctx);
  case ExprWithCleanupsClass:
    return cast<ExprWithCleanups>(this)->getSubExpr()
               ->isUnusedResultAWarning(WarnE, Loc, R1, R2, Ctx);
  }
}

/// isOBJCGCCandidate - Check if an expression is objc gc'able.
/// returns true, if it is; false otherwise.
bool Expr::isOBJCGCCandidate(ASTContext &Ctx) const {
  const Expr *E = IgnoreParens();
  switch (E->getStmtClass()) {
  default:
    return false;
  case ObjCIvarRefExprClass:
    return true;
  case Expr::UnaryOperatorClass:
    return cast<UnaryOperator>(E)->getSubExpr()->isOBJCGCCandidate(Ctx);
  case ImplicitCastExprClass:
    return cast<ImplicitCastExpr>(E)->getSubExpr()->isOBJCGCCandidate(Ctx);
  case MaterializeTemporaryExprClass:
    return cast<MaterializeTemporaryExpr>(E)->GetTemporaryExpr()
                                                      ->isOBJCGCCandidate(Ctx);
  case CStyleCastExprClass:
    return cast<CStyleCastExpr>(E)->getSubExpr()->isOBJCGCCandidate(Ctx);
  case DeclRefExprClass: {
    const Decl *D = cast<DeclRefExpr>(E)->getDecl();

    if (const VarDecl *VD = dyn_cast<VarDecl>(D)) {
      if (VD->hasGlobalStorage())
        return true;
      QualType T = VD->getType();
      // dereferencing to a  pointer is always a gc'able candidate,
      // unless it is __weak.
      return T->isPointerType() &&
             (Ctx.getObjCGCAttrKind(T) != Qualifiers::Weak);
    }
    return false;
  }
  case MemberExprClass: {
    const MemberExpr *M = cast<MemberExpr>(E);
    return M->getBase()->isOBJCGCCandidate(Ctx);
  }
  case ArraySubscriptExprClass:
    return cast<ArraySubscriptExpr>(E)->getBase()->isOBJCGCCandidate(Ctx);
  }
}

bool Expr::isBoundMemberFunction(ASTContext &Ctx) const {
  if (isTypeDependent())
    return false;
  return ClassifyLValue(Ctx) == Expr::LV_MemberFunction;
}

QualType Expr::findBoundMemberType(const Expr *expr) {
  assert(expr->hasPlaceholderType(BuiltinType::BoundMember));

  // Bound member expressions are always one of these possibilities:
  //   x->m      x.m      x->*y      x.*y
  // (possibly parenthesized)

  expr = expr->IgnoreParens();
  if (const MemberExpr *mem = dyn_cast<MemberExpr>(expr)) {
    assert(isa<CXXMethodDecl>(mem->getMemberDecl()));
    return mem->getMemberDecl()->getType();
  }

  if (const BinaryOperator *op = dyn_cast<BinaryOperator>(expr)) {
    QualType type = op->getRHS()->getType()->castAs<MemberPointerType>()
                      ->getPointeeType();
    assert(type->isFunctionType());
    return type;
  }

  assert(isa<UnresolvedMemberExpr>(expr) || isa<CXXPseudoDestructorExpr>(expr));
  return QualType();
}

Expr* Expr::IgnoreParens() {
  Expr* E = this;
  while (true) {
    if (ParenExpr* P = dyn_cast<ParenExpr>(E)) {
      E = P->getSubExpr();
      continue;
    }
    if (UnaryOperator* P = dyn_cast<UnaryOperator>(E)) {
      if (P->getOpcode() == UO_Extension) {
        E = P->getSubExpr();
        continue;
      }
    }
    if (GenericSelectionExpr* P = dyn_cast<GenericSelectionExpr>(E)) {
      if (!P->isResultDependent()) {
        E = P->getResultExpr();
        continue;
      }
    }
    if (ChooseExpr* P = dyn_cast<ChooseExpr>(E)) {
      if (!P->isConditionDependent()) {
        E = P->getChosenSubExpr();
        continue;
      }
    }
    if (ConstantExpr *CE = dyn_cast<ConstantExpr>(E)) {
      E = CE->getSubExpr();
      continue;
    }
    return E;
  }
}

/// IgnoreParenCasts - Ignore parentheses and casts.  Strip off any ParenExpr
/// or CastExprs or ImplicitCastExprs, returning their operand.
Expr *Expr::IgnoreParenCasts() {
  Expr *E = this;
  while (true) {
    E = E->IgnoreParens();
    if (CastExpr *P = dyn_cast<CastExpr>(E)) {
      E = P->getSubExpr();
      continue;
    }
    if (MaterializeTemporaryExpr *Materialize
                                      = dyn_cast<MaterializeTemporaryExpr>(E)) {
      E = Materialize->GetTemporaryExpr();
      continue;
    }
    if (SubstNonTypeTemplateParmExpr *NTTP
                                  = dyn_cast<SubstNonTypeTemplateParmExpr>(E)) {
      E = NTTP->getReplacement();
      continue;
<<<<<<< HEAD
    }
    if (FullExpr *FE = dyn_cast<FullExpr>(E)) {
      E = FE->getSubExpr();
=======
    }      
    if (CHKCBindTemporaryExpr *Binding = dyn_cast<CHKCBindTemporaryExpr>(E)) {
      E = Binding->getSubExpr();
>>>>>>> 96940ffe
      continue;
    }
    return E;
  }
}

Expr *Expr::IgnoreCasts() {
  Expr *E = this;
  while (true) {
    if (CastExpr *P = dyn_cast<CastExpr>(E)) {
      E = P->getSubExpr();
      continue;
    }
    if (MaterializeTemporaryExpr *Materialize
        = dyn_cast<MaterializeTemporaryExpr>(E)) {
      E = Materialize->GetTemporaryExpr();
      continue;
    }
    if (SubstNonTypeTemplateParmExpr *NTTP
        = dyn_cast<SubstNonTypeTemplateParmExpr>(E)) {
      E = NTTP->getReplacement();
      continue;
    }
<<<<<<< HEAD
    if (FullExpr *FE = dyn_cast<FullExpr>(E)) {
      E = FE->getSubExpr();
=======
    if (CHKCBindTemporaryExpr *Binding = dyn_cast<CHKCBindTemporaryExpr>(E)) {
      E = Binding->getSubExpr();
>>>>>>> 96940ffe
      continue;
    }
    return E;
  }
}

/// IgnoreParenLValueCasts - Ignore parentheses and lvalue-to-rvalue
/// casts.  This is intended purely as a temporary workaround for code
/// that hasn't yet been rewritten to do the right thing about those
/// casts, and may disappear along with the last internal use.
Expr *Expr::IgnoreParenLValueCasts() {
  Expr *E = this;
  while (true) {
    E = E->IgnoreParens();
    if (CastExpr *P = dyn_cast<CastExpr>(E)) {
      if (P->getCastKind() == CK_LValueToRValue) {
        E = P->getSubExpr();
        continue;
      }
    } else if (MaterializeTemporaryExpr *Materialize
                                      = dyn_cast<MaterializeTemporaryExpr>(E)) {
      E = Materialize->GetTemporaryExpr();
      continue;
    } else if (SubstNonTypeTemplateParmExpr *NTTP
                                  = dyn_cast<SubstNonTypeTemplateParmExpr>(E)) {
      E = NTTP->getReplacement();
      continue;
    } else if (FullExpr *FE = dyn_cast<FullExpr>(E)) {
      E = FE->getSubExpr();
      continue;
    }
    if (CHKCBindTemporaryExpr *Binding = dyn_cast<CHKCBindTemporaryExpr>(E)) {
      E = Binding->getSubExpr();
      continue;
    }
    break;
  }
  return E;
}

Expr *Expr::ignoreParenBaseCasts() {
  Expr *E = this;
  while (true) {
    E = E->IgnoreParens();
    if (CastExpr *CE = dyn_cast<CastExpr>(E)) {
      if (CE->getCastKind() == CK_DerivedToBase ||
          CE->getCastKind() == CK_UncheckedDerivedToBase ||
          CE->getCastKind() == CK_NoOp) {
        E = CE->getSubExpr();
        continue;
      }
    }

    return E;
  }
}

Expr *Expr::IgnoreParenImpCasts() {
  Expr *E = this;
  while (true) {
    E = E->IgnoreParens();
    if (ImplicitCastExpr *P = dyn_cast<ImplicitCastExpr>(E)) {
      E = P->getSubExpr();
      continue;
    }
    if (MaterializeTemporaryExpr *Materialize
                                      = dyn_cast<MaterializeTemporaryExpr>(E)) {
      E = Materialize->GetTemporaryExpr();
      continue;
    }
    if (SubstNonTypeTemplateParmExpr *NTTP
                                  = dyn_cast<SubstNonTypeTemplateParmExpr>(E)) {
      E = NTTP->getReplacement();
      continue;
    }
    if (CHKCBindTemporaryExpr *Binding = dyn_cast<CHKCBindTemporaryExpr>(E)) {
      E = Binding->getSubExpr();
      continue;
    }
    return E;
  }
}

Expr *Expr::IgnoreConversionOperator() {
  if (CXXMemberCallExpr *MCE = dyn_cast<CXXMemberCallExpr>(this)) {
    if (MCE->getMethodDecl() && isa<CXXConversionDecl>(MCE->getMethodDecl()))
      return MCE->getImplicitObjectArgument();
  }
  return this;
}

/// IgnoreParenNoopCasts - Ignore parentheses and casts that do not change the
/// value (including ptr->int casts of the same size).  Strip off any
/// ParenExpr or CastExprs, returning their operand.
Expr *Expr::IgnoreParenNoopCasts(ASTContext &Ctx) {
  Expr *E = this;
  while (true) {
    E = E->IgnoreParens();

    if (CastExpr *P = dyn_cast<CastExpr>(E)) {
      // We ignore integer <-> casts that are of the same width, ptr<->ptr and
      // ptr<->int casts of the same width.  We also ignore all identity casts.
      Expr *SE = P->getSubExpr();

      if (Ctx.hasSameUnqualifiedType(E->getType(), SE->getType())) {
        E = SE;
        continue;
      }

      if ((E->getType()->isPointerType() ||
           E->getType()->isIntegralType(Ctx)) &&
          (SE->getType()->isPointerType() ||
           SE->getType()->isIntegralType(Ctx)) &&
          Ctx.getTypeSize(E->getType()) == Ctx.getTypeSize(SE->getType())) {
        E = SE;
        continue;
      }
    }

    if (SubstNonTypeTemplateParmExpr *NTTP
                                  = dyn_cast<SubstNonTypeTemplateParmExpr>(E)) {
      E = NTTP->getReplacement();
      continue;
    }

    return E;
  }
}

Expr *Expr::IgnoreExprTmp() {
  Expr *E = this;
  if (CHKCBindTemporaryExpr *Binding = dyn_cast<CHKCBindTemporaryExpr>(E))
    return Binding->getSubExpr();

  return E;
}

bool Expr::isDefaultArgument() const {
  const Expr *E = this;
  if (const MaterializeTemporaryExpr *M = dyn_cast<MaterializeTemporaryExpr>(E))
    E = M->GetTemporaryExpr();

  while (const ImplicitCastExpr *ICE = dyn_cast<ImplicitCastExpr>(E))
    E = ICE->getSubExprAsWritten();

  return isa<CXXDefaultArgExpr>(E);
}

/// Skip over any no-op casts and any temporary-binding
/// expressions.
static const Expr *skipTemporaryBindingsNoOpCastsAndParens(const Expr *E) {
  if (const MaterializeTemporaryExpr *M = dyn_cast<MaterializeTemporaryExpr>(E))
    E = M->GetTemporaryExpr();

  while (const ImplicitCastExpr *ICE = dyn_cast<ImplicitCastExpr>(E)) {
    if (ICE->getCastKind() == CK_NoOp)
      E = ICE->getSubExpr();
    else
      break;
  }

  while (const CXXBindTemporaryExpr *BE = dyn_cast<CXXBindTemporaryExpr>(E))
    E = BE->getSubExpr();

  while (const CHKCBindTemporaryExpr *CB = dyn_cast<CHKCBindTemporaryExpr>(E))
    E = CB->getSubExpr();

  while (const ImplicitCastExpr *ICE = dyn_cast<ImplicitCastExpr>(E)) {
    if (ICE->getCastKind() == CK_NoOp)
      E = ICE->getSubExpr();
    else
      break;
  }

  return E->IgnoreParens();
}

/// isTemporaryObject - Determines if this expression produces a
/// temporary of the given class type.
bool Expr::isTemporaryObject(ASTContext &C, const CXXRecordDecl *TempTy) const {
  if (!C.hasSameUnqualifiedType(getType(), C.getTypeDeclType(TempTy)))
    return false;

  const Expr *E = skipTemporaryBindingsNoOpCastsAndParens(this);

  // Temporaries are by definition pr-values of class type.
  if (!E->Classify(C).isPRValue()) {
    // In this context, property reference is a message call and is pr-value.
    if (!isa<ObjCPropertyRefExpr>(E))
      return false;
  }

  // Black-list a few cases which yield pr-values of class type that don't
  // refer to temporaries of that type:

  // - implicit derived-to-base conversions
  if (isa<ImplicitCastExpr>(E)) {
    switch (cast<ImplicitCastExpr>(E)->getCastKind()) {
    case CK_DerivedToBase:
    case CK_UncheckedDerivedToBase:
      return false;
    default:
      break;
    }
  }

  // - member expressions (all)
  if (isa<MemberExpr>(E))
    return false;

  if (const BinaryOperator *BO = dyn_cast<BinaryOperator>(E))
    if (BO->isPtrMemOp())
      return false;

  // - opaque values (all)
  if (isa<OpaqueValueExpr>(E))
    return false;

  return true;
}

bool Expr::isImplicitCXXThis() const {
  const Expr *E = this;

  // Strip away parentheses and casts we don't care about.
  while (true) {
    if (const ParenExpr *Paren = dyn_cast<ParenExpr>(E)) {
      E = Paren->getSubExpr();
      continue;
    }

    if (const ImplicitCastExpr *ICE = dyn_cast<ImplicitCastExpr>(E)) {
      if (ICE->getCastKind() == CK_NoOp ||
          ICE->getCastKind() == CK_LValueToRValue ||
          ICE->getCastKind() == CK_DerivedToBase ||
          ICE->getCastKind() == CK_UncheckedDerivedToBase) {
        E = ICE->getSubExpr();
        continue;
      }
    }

    if (const UnaryOperator* UnOp = dyn_cast<UnaryOperator>(E)) {
      if (UnOp->getOpcode() == UO_Extension) {
        E = UnOp->getSubExpr();
        continue;
      }
    }

    if (const MaterializeTemporaryExpr *M
                                      = dyn_cast<MaterializeTemporaryExpr>(E)) {
      E = M->GetTemporaryExpr();
      continue;
    }

    break;
  }

  if (const CXXThisExpr *This = dyn_cast<CXXThisExpr>(E))
    return This->isImplicit();

  return false;
}

/// hasAnyTypeDependentArguments - Determines if any of the expressions
/// in Exprs is type-dependent.
bool Expr::hasAnyTypeDependentArguments(ArrayRef<Expr *> Exprs) {
  for (unsigned I = 0; I < Exprs.size(); ++I)
    if (Exprs[I]->isTypeDependent())
      return true;

  return false;
}

bool Expr::isConstantInitializer(ASTContext &Ctx, bool IsForRef,
                                 const Expr **Culprit) const {
  // This function is attempting whether an expression is an initializer
  // which can be evaluated at compile-time. It very closely parallels
  // ConstExprEmitter in CGExprConstant.cpp; if they don't match, it
  // will lead to unexpected results.  Like ConstExprEmitter, it falls back
  // to isEvaluatable most of the time.
  //
  // If we ever capture reference-binding directly in the AST, we can
  // kill the second parameter.

  if (IsForRef) {
    EvalResult Result;
    if (EvaluateAsLValue(Result, Ctx) && !Result.HasSideEffects)
      return true;
    if (Culprit)
      *Culprit = this;
    return false;
  }

  switch (getStmtClass()) {
  default: break;
  case StringLiteralClass:
  case ObjCEncodeExprClass:
    return true;
  case CXXTemporaryObjectExprClass:
  case CXXConstructExprClass: {
    const CXXConstructExpr *CE = cast<CXXConstructExpr>(this);

    if (CE->getConstructor()->isTrivial() &&
        CE->getConstructor()->getParent()->hasTrivialDestructor()) {
      // Trivial default constructor
      if (!CE->getNumArgs()) return true;

      // Trivial copy constructor
      assert(CE->getNumArgs() == 1 && "trivial ctor with > 1 argument");
      return CE->getArg(0)->isConstantInitializer(Ctx, false, Culprit);
    }

    break;
  }
  case ConstantExprClass: {
    // FIXME: We should be able to return "true" here, but it can lead to extra
    // error messages. E.g. in Sema/array-init.c.
    const Expr *Exp = cast<ConstantExpr>(this)->getSubExpr();
    return Exp->isConstantInitializer(Ctx, false, Culprit);
  }
  case CompoundLiteralExprClass: {
    // This handles gcc's extension that allows global initializers like
    // "struct x {int x;} x = (struct x) {};".
    // FIXME: This accepts other cases it shouldn't!
    const Expr *Exp = cast<CompoundLiteralExpr>(this)->getInitializer();
    return Exp->isConstantInitializer(Ctx, false, Culprit);
  }
  case DesignatedInitUpdateExprClass: {
    const DesignatedInitUpdateExpr *DIUE = cast<DesignatedInitUpdateExpr>(this);
    return DIUE->getBase()->isConstantInitializer(Ctx, false, Culprit) &&
           DIUE->getUpdater()->isConstantInitializer(Ctx, false, Culprit);
  }
  case InitListExprClass: {
    const InitListExpr *ILE = cast<InitListExpr>(this);
    if (ILE->getType()->isArrayType()) {
      unsigned numInits = ILE->getNumInits();
      for (unsigned i = 0; i < numInits; i++) {
        if (!ILE->getInit(i)->isConstantInitializer(Ctx, false, Culprit))
          return false;
      }
      return true;
    }

    if (ILE->getType()->isRecordType()) {
      unsigned ElementNo = 0;
      RecordDecl *RD = ILE->getType()->getAs<RecordType>()->getDecl();
      for (const auto *Field : RD->fields()) {
        // If this is a union, skip all the fields that aren't being initialized.
        if (RD->isUnion() && ILE->getInitializedFieldInUnion() != Field)
          continue;

        // Don't emit anonymous bitfields, they just affect layout.
        if (Field->isUnnamedBitfield())
          continue;

        if (ElementNo < ILE->getNumInits()) {
          const Expr *Elt = ILE->getInit(ElementNo++);
          if (Field->isBitField()) {
            // Bitfields have to evaluate to an integer.
            EvalResult Result;
            if (!Elt->EvaluateAsInt(Result, Ctx)) {
              if (Culprit)
                *Culprit = Elt;
              return false;
            }
          } else {
            bool RefType = Field->getType()->isReferenceType();
            if (!Elt->isConstantInitializer(Ctx, RefType, Culprit))
              return false;
          }
        }
      }
      return true;
    }

    break;
  }
  case ImplicitValueInitExprClass:
  case NoInitExprClass:
    return true;
  case ParenExprClass:
    return cast<ParenExpr>(this)->getSubExpr()
      ->isConstantInitializer(Ctx, IsForRef, Culprit);
  case GenericSelectionExprClass:
    return cast<GenericSelectionExpr>(this)->getResultExpr()
      ->isConstantInitializer(Ctx, IsForRef, Culprit);
  case ChooseExprClass:
    if (cast<ChooseExpr>(this)->isConditionDependent()) {
      if (Culprit)
        *Culprit = this;
      return false;
    }
    return cast<ChooseExpr>(this)->getChosenSubExpr()
      ->isConstantInitializer(Ctx, IsForRef, Culprit);
  case UnaryOperatorClass: {
    const UnaryOperator* Exp = cast<UnaryOperator>(this);
    if (Exp->getOpcode() == UO_Extension)
      return Exp->getSubExpr()->isConstantInitializer(Ctx, false, Culprit);
    break;
  }
  case CXXFunctionalCastExprClass:
  case CXXStaticCastExprClass:
  case ImplicitCastExprClass:
  case CStyleCastExprClass:
  case ObjCBridgedCastExprClass:
  case CXXDynamicCastExprClass:
  case CXXReinterpretCastExprClass:
  case CXXConstCastExprClass: {
    const CastExpr *CE = cast<CastExpr>(this);

    // Handle misc casts we want to ignore.
    if (CE->getCastKind() == CK_NoOp ||
        CE->getCastKind() == CK_LValueToRValue ||
        CE->getCastKind() == CK_ToUnion ||
        CE->getCastKind() == CK_ConstructorConversion ||
        CE->getCastKind() == CK_NonAtomicToAtomic ||
        CE->getCastKind() == CK_AtomicToNonAtomic ||
        CE->getCastKind() == CK_IntToOCLSampler)
      return CE->getSubExpr()->isConstantInitializer(Ctx, false, Culprit);

    break;
  }
  case MaterializeTemporaryExprClass:
    return cast<MaterializeTemporaryExpr>(this)->GetTemporaryExpr()
      ->isConstantInitializer(Ctx, false, Culprit);

  case SubstNonTypeTemplateParmExprClass:
    return cast<SubstNonTypeTemplateParmExpr>(this)->getReplacement()
      ->isConstantInitializer(Ctx, false, Culprit);
  case CXXDefaultArgExprClass:
    return cast<CXXDefaultArgExpr>(this)->getExpr()
      ->isConstantInitializer(Ctx, false, Culprit);
  case CXXDefaultInitExprClass:
    return cast<CXXDefaultInitExpr>(this)->getExpr()
      ->isConstantInitializer(Ctx, false, Culprit);
  case CHKCBindTemporaryExprClass:
    return cast<CHKCBindTemporaryExpr>(this)->getSubExpr()
      ->isConstantInitializer(Ctx, false, Culprit);
  }

  // Allow certain forms of UB in constant initializers: signed integer
  // overflow and floating-point division by zero. We'll give a warning on
  // these, but they're common enough that we have to accept them.
  if (isEvaluatable(Ctx, SE_AllowUndefinedBehavior))
    return true;
  if (Culprit)
    *Culprit = this;
  return false;
}

bool CallExpr::isBuiltinAssumeFalse(const ASTContext &Ctx) const {
  const FunctionDecl* FD = getDirectCallee();
  if (!FD || (FD->getBuiltinID() != Builtin::BI__assume &&
              FD->getBuiltinID() != Builtin::BI__builtin_assume))
    return false;

  const Expr* Arg = getArg(0);
  bool ArgVal;
  return !Arg->isValueDependent() &&
         Arg->EvaluateAsBooleanCondition(ArgVal, Ctx) && !ArgVal;
}

namespace {
  /// Look for any side effects within a Stmt.
  class SideEffectFinder : public ConstEvaluatedExprVisitor<SideEffectFinder> {
    typedef ConstEvaluatedExprVisitor<SideEffectFinder> Inherited;
    const bool IncludePossibleEffects;
    bool HasSideEffects;

  public:
    explicit SideEffectFinder(const ASTContext &Context, bool IncludePossible)
      : Inherited(Context),
        IncludePossibleEffects(IncludePossible), HasSideEffects(false) { }

    bool hasSideEffects() const { return HasSideEffects; }

    void VisitExpr(const Expr *E) {
      if (!HasSideEffects &&
          E->HasSideEffects(Context, IncludePossibleEffects))
        HasSideEffects = true;
    }
  };
}

bool Expr::HasSideEffects(const ASTContext &Ctx,
                          bool IncludePossibleEffects) const {
  // In circumstances where we care about definite side effects instead of
  // potential side effects, we want to ignore expressions that are part of a
  // macro expansion as a potential side effect.
  if (!IncludePossibleEffects && getExprLoc().isMacroID())
    return false;

  if (isInstantiationDependent())
    return IncludePossibleEffects;

  switch (getStmtClass()) {
  case NoStmtClass:
  #define ABSTRACT_STMT(Type)
  #define STMT(Type, Base) case Type##Class:
  #define EXPR(Type, Base)
  #include "clang/AST/StmtNodes.inc"
    llvm_unreachable("unexpected Expr kind");

  case DependentScopeDeclRefExprClass:
  case CXXUnresolvedConstructExprClass:
  case CXXDependentScopeMemberExprClass:
  case UnresolvedLookupExprClass:
  case UnresolvedMemberExprClass:
  case PackExpansionExprClass:
  case SubstNonTypeTemplateParmPackExprClass:
  case FunctionParmPackExprClass:
  case TypoExprClass:
  case CXXFoldExprClass:
    llvm_unreachable("shouldn't see dependent / unresolved nodes here");

  case DeclRefExprClass:
  case ObjCIvarRefExprClass:
  case PredefinedExprClass:
  case IntegerLiteralClass:
  case FixedPointLiteralClass:
  case FloatingLiteralClass:
  case ImaginaryLiteralClass:
  case StringLiteralClass:
  case CharacterLiteralClass:
  case OffsetOfExprClass:
  case ImplicitValueInitExprClass:
  case UnaryExprOrTypeTraitExprClass:
  case AddrLabelExprClass:
  case GNUNullExprClass:
  case ArrayInitIndexExprClass:
  case NoInitExprClass:
  case CXXBoolLiteralExprClass:
  case CXXNullPtrLiteralExprClass:
  case CXXThisExprClass:
  case CXXScalarValueInitExprClass:
  case TypeTraitExprClass:
  case ArrayTypeTraitExprClass:
  case ExpressionTraitExprClass:
  case CXXNoexceptExprClass:
  case SizeOfPackExprClass:
  case ObjCStringLiteralClass:
  case ObjCEncodeExprClass:
  case ObjCBoolLiteralExprClass:
  case ObjCAvailabilityCheckExprClass:
  case CXXUuidofExprClass:
  case OpaqueValueExprClass:
    // Checked C bounds expressions are not allowed to have assignments
    // embedded within them.
  case CountBoundsExprClass:
  case InteropTypeExprClass:
  case NullaryBoundsExprClass:
  case RangeBoundsExprClass:
  case PositionalParameterExprClass:
  case BoundsValueExprClass:
    // These never have a side-effect.
    return false;

  case ConstantExprClass:
    // FIXME: Move this into the "return false;" block above.
    return cast<ConstantExpr>(this)->getSubExpr()->HasSideEffects(
        Ctx, IncludePossibleEffects);

  case CallExprClass:
  case CXXOperatorCallExprClass:
  case CXXMemberCallExprClass:
  case CUDAKernelCallExprClass:
  case UserDefinedLiteralClass: {
    // We don't know a call definitely has side effects, except for calls
    // to pure/const functions that definitely don't.
    // If the call itself is considered side-effect free, check the operands.
    const Decl *FD = cast<CallExpr>(this)->getCalleeDecl();
    bool IsPure = FD && (FD->hasAttr<ConstAttr>() || FD->hasAttr<PureAttr>());
    if (IsPure || !IncludePossibleEffects)
      break;
    return true;
  }

  case BlockExprClass:
  case CXXBindTemporaryExprClass:
    if (!IncludePossibleEffects)
      break;
    return true;
  case CHKCBindTemporaryExprClass:
    // These have a side-effect if the subexpression has a side-effect.
    break;

  case MSPropertyRefExprClass:
  case MSPropertySubscriptExprClass:
  case CompoundAssignOperatorClass:
  case VAArgExprClass:
  case AtomicExprClass:
  case CXXThrowExprClass:
  case CXXNewExprClass:
  case CXXDeleteExprClass:
  case CoawaitExprClass:
  case DependentCoawaitExprClass:
  case CoyieldExprClass:
    // These always have a side-effect.
    return true;

  case StmtExprClass: {
    // StmtExprs have a side-effect if any substatement does.
    SideEffectFinder Finder(Ctx, IncludePossibleEffects);
    Finder.Visit(cast<StmtExpr>(this)->getSubStmt());
    return Finder.hasSideEffects();
  }

  case ExprWithCleanupsClass:
    if (IncludePossibleEffects)
      if (cast<ExprWithCleanups>(this)->cleanupsHaveSideEffects())
        return true;
    break;

  case ParenExprClass:
  case ArraySubscriptExprClass:
  case OMPArraySectionExprClass:
  case MemberExprClass:
  case ConditionalOperatorClass:
  case BinaryConditionalOperatorClass:
  case CompoundLiteralExprClass:
  case ExtVectorElementExprClass:
  case DesignatedInitExprClass:
  case DesignatedInitUpdateExprClass:
  case ArrayInitLoopExprClass:
  case ParenListExprClass:
  case CXXPseudoDestructorExprClass:
  case CXXStdInitializerListExprClass:
  case SubstNonTypeTemplateParmExprClass:
  case MaterializeTemporaryExprClass:
  case ShuffleVectorExprClass:
  case ConvertVectorExprClass:
  case AsTypeExprClass:
    // These have a side-effect if any subexpression does.
    break;

  case UnaryOperatorClass:
    if (cast<UnaryOperator>(this)->isIncrementDecrementOp())
      return true;
    break;

  case BinaryOperatorClass:
    if (cast<BinaryOperator>(this)->isAssignmentOp())
      return true;
    break;

  case InitListExprClass:
    // FIXME: The children for an InitListExpr doesn't include the array filler.
    if (const Expr *E = cast<InitListExpr>(this)->getArrayFiller())
      if (E->HasSideEffects(Ctx, IncludePossibleEffects))
        return true;
    break;

  case GenericSelectionExprClass:
    return cast<GenericSelectionExpr>(this)->getResultExpr()->
        HasSideEffects(Ctx, IncludePossibleEffects);

  case ChooseExprClass:
    return cast<ChooseExpr>(this)->getChosenSubExpr()->HasSideEffects(
        Ctx, IncludePossibleEffects);

  case CXXDefaultArgExprClass:
    return cast<CXXDefaultArgExpr>(this)->getExpr()->HasSideEffects(
        Ctx, IncludePossibleEffects);

  case CXXDefaultInitExprClass: {
    const FieldDecl *FD = cast<CXXDefaultInitExpr>(this)->getField();
    if (const Expr *E = FD->getInClassInitializer())
      return E->HasSideEffects(Ctx, IncludePossibleEffects);
    // If we've not yet parsed the initializer, assume it has side-effects.
    return true;
  }

  case CXXDynamicCastExprClass: {
    // A dynamic_cast expression has side-effects if it can throw.
    const CXXDynamicCastExpr *DCE = cast<CXXDynamicCastExpr>(this);
    if (DCE->getTypeAsWritten()->isReferenceType() &&
        DCE->getCastKind() == CK_Dynamic)
      return true;
    }
    LLVM_FALLTHROUGH;
  case ImplicitCastExprClass:
  case CStyleCastExprClass:
  case BoundsCastExprClass:    
  case CXXStaticCastExprClass:
  case CXXReinterpretCastExprClass:
  case CXXConstCastExprClass:
  case CXXFunctionalCastExprClass: {
    // While volatile reads are side-effecting in both C and C++, we treat them
    // as having possible (not definite) side-effects. This allows idiomatic
    // code to behave without warning, such as sizeof(*v) for a volatile-
    // qualified pointer.
    if (!IncludePossibleEffects)
      break;

    const CastExpr *CE = cast<CastExpr>(this);
    if (CE->getCastKind() == CK_LValueToRValue &&
        CE->getSubExpr()->getType().isVolatileQualified())
      return true;
    break;
  }

  case CXXTypeidExprClass:
    // typeid might throw if its subexpression is potentially-evaluated, so has
    // side-effects in that case whether or not its subexpression does.
    return cast<CXXTypeidExpr>(this)->isPotentiallyEvaluated();

  case CXXConstructExprClass:
  case CXXTemporaryObjectExprClass: {
    const CXXConstructExpr *CE = cast<CXXConstructExpr>(this);
    if (!CE->getConstructor()->isTrivial() && IncludePossibleEffects)
      return true;
    // A trivial constructor does not add any side-effects of its own. Just look
    // at its arguments.
    break;
  }

  case CXXInheritedCtorInitExprClass: {
    const auto *ICIE = cast<CXXInheritedCtorInitExpr>(this);
    if (!ICIE->getConstructor()->isTrivial() && IncludePossibleEffects)
      return true;
    break;
  }

  case LambdaExprClass: {
    const LambdaExpr *LE = cast<LambdaExpr>(this);
    for (Expr *E : LE->capture_inits())
      if (E->HasSideEffects(Ctx, IncludePossibleEffects))
        return true;
    return false;
  }

  case PseudoObjectExprClass: {
    // Only look for side-effects in the semantic form, and look past
    // OpaqueValueExpr bindings in that form.
    const PseudoObjectExpr *PO = cast<PseudoObjectExpr>(this);
    for (PseudoObjectExpr::const_semantics_iterator I = PO->semantics_begin(),
                                                    E = PO->semantics_end();
         I != E; ++I) {
      const Expr *Subexpr = *I;
      if (const OpaqueValueExpr *OVE = dyn_cast<OpaqueValueExpr>(Subexpr))
        Subexpr = OVE->getSourceExpr();
      if (Subexpr->HasSideEffects(Ctx, IncludePossibleEffects))
        return true;
    }
    return false;
  }

  case ObjCBoxedExprClass:
  case ObjCArrayLiteralClass:
  case ObjCDictionaryLiteralClass:
  case ObjCSelectorExprClass:
  case ObjCProtocolExprClass:
  case ObjCIsaExprClass:
  case ObjCIndirectCopyRestoreExprClass:
  case ObjCSubscriptRefExprClass:
  case ObjCBridgedCastExprClass:
  case ObjCMessageExprClass:
  case ObjCPropertyRefExprClass:
  // FIXME: Classify these cases better.
    if (IncludePossibleEffects)
      return true;
    break;
  }

  // Recurse to children.
  for (const Stmt *SubStmt : children())
    if (SubStmt &&
        cast<Expr>(SubStmt)->HasSideEffects(Ctx, IncludePossibleEffects))
      return true;

  return false;
}

namespace {
  /// Look for a call to a non-trivial function within an expression.
  class NonTrivialCallFinder : public ConstEvaluatedExprVisitor<NonTrivialCallFinder>
  {
    typedef ConstEvaluatedExprVisitor<NonTrivialCallFinder> Inherited;

    bool NonTrivial;

  public:
    explicit NonTrivialCallFinder(const ASTContext &Context)
      : Inherited(Context), NonTrivial(false) { }

    bool hasNonTrivialCall() const { return NonTrivial; }

    void VisitCallExpr(const CallExpr *E) {
      if (const CXXMethodDecl *Method
          = dyn_cast_or_null<const CXXMethodDecl>(E->getCalleeDecl())) {
        if (Method->isTrivial()) {
          // Recurse to children of the call.
          Inherited::VisitStmt(E);
          return;
        }
      }

      NonTrivial = true;
    }

    void VisitCXXConstructExpr(const CXXConstructExpr *E) {
      if (E->getConstructor()->isTrivial()) {
        // Recurse to children of the call.
        Inherited::VisitStmt(E);
        return;
      }

      NonTrivial = true;
    }

    void VisitCXXBindTemporaryExpr(const CXXBindTemporaryExpr *E) {
      if (E->getTemporary()->getDestructor()->isTrivial()) {
        Inherited::VisitStmt(E);
        return;
      }

      NonTrivial = true;
    }
  };
}

bool Expr::hasNonTrivialCall(const ASTContext &Ctx) const {
  NonTrivialCallFinder Finder(Ctx);
  Finder.Visit(this);
  return Finder.hasNonTrivialCall();
}

/// isNullPointerConstant - C99 6.3.2.3p3 - Return whether this is a null
/// pointer constant or not, as well as the specific kind of constant detected.
/// Null pointer constants can be integer constant expressions with the
/// value zero, casts of zero to void*, nullptr (C++0X), or __null
/// (a GNU extension).
Expr::NullPointerConstantKind
Expr::isNullPointerConstant(ASTContext &Ctx,
                            NullPointerConstantValueDependence NPC) const {
  if (isValueDependent() &&
      (!Ctx.getLangOpts().CPlusPlus11 || Ctx.getLangOpts().MSVCCompat)) {
    switch (NPC) {
    case NPC_NeverValueDependent:
      llvm_unreachable("Unexpected value dependent expression!");
    case NPC_ValueDependentIsNull:
      if (isTypeDependent() || getType()->isIntegralType(Ctx))
        return NPCK_ZeroExpression;
      else
        return NPCK_NotNull;

    case NPC_ValueDependentIsNotNull:
      return NPCK_NotNull;
    }
  }

  // Strip off a cast to void*, if it exists. Except in C++.
  if (const ExplicitCastExpr *CE = dyn_cast<ExplicitCastExpr>(this)) {
    if (!Ctx.getLangOpts().CPlusPlus) {
      // Check that it is a cast to void*.
      if (const PointerType *PT = CE->getType()->getAs<PointerType>()) {
        QualType Pointee = PT->getPointeeType();
        Qualifiers Qs = Pointee.getQualifiers();
        // Only (void*)0 or equivalent are treated as nullptr. If pointee type
        // has non-default address space it is not treated as nullptr.
        // (__generic void*)0 in OpenCL 2.0 should not be treated as nullptr
        // since it cannot be assigned to a pointer to constant address space.
        if ((Ctx.getLangOpts().OpenCLVersion >= 200 &&
             Pointee.getAddressSpace() == LangAS::opencl_generic) ||
            (Ctx.getLangOpts().OpenCL &&
             Ctx.getLangOpts().OpenCLVersion < 200 &&
             Pointee.getAddressSpace() == LangAS::opencl_private))
          Qs.removeAddressSpace();

        if (Pointee->isVoidType() && Qs.empty() && // to void*
            CE->getSubExpr()->getType()->isIntegerType()) // from int
          return CE->getSubExpr()->isNullPointerConstant(Ctx, NPC);
      }
    }
  } else if (const ImplicitCastExpr *ICE = dyn_cast<ImplicitCastExpr>(this)) {
    // Ignore the ImplicitCastExpr type entirely.
    return ICE->getSubExpr()->isNullPointerConstant(Ctx, NPC);
  } else if (const ParenExpr *PE = dyn_cast<ParenExpr>(this)) {
    // Accept ((void*)0) as a null pointer constant, as many other
    // implementations do.
    return PE->getSubExpr()->isNullPointerConstant(Ctx, NPC);
  } else if (const GenericSelectionExpr *GE =
               dyn_cast<GenericSelectionExpr>(this)) {
    if (GE->isResultDependent())
      return NPCK_NotNull;
    return GE->getResultExpr()->isNullPointerConstant(Ctx, NPC);
  } else if (const ChooseExpr *CE = dyn_cast<ChooseExpr>(this)) {
    if (CE->isConditionDependent())
      return NPCK_NotNull;
    return CE->getChosenSubExpr()->isNullPointerConstant(Ctx, NPC);
  } else if (const CXXDefaultArgExpr *DefaultArg
               = dyn_cast<CXXDefaultArgExpr>(this)) {
    // See through default argument expressions.
    return DefaultArg->getExpr()->isNullPointerConstant(Ctx, NPC);
  } else if (const CXXDefaultInitExpr *DefaultInit
               = dyn_cast<CXXDefaultInitExpr>(this)) {
    // See through default initializer expressions.
    return DefaultInit->getExpr()->isNullPointerConstant(Ctx, NPC);
  } else if (isa<GNUNullExpr>(this)) {
    // The GNU __null extension is always a null pointer constant.
    return NPCK_GNUNull;
  } else if (const MaterializeTemporaryExpr *M
                                   = dyn_cast<MaterializeTemporaryExpr>(this)) {
    return M->GetTemporaryExpr()->isNullPointerConstant(Ctx, NPC);
  } else if (const OpaqueValueExpr *OVE = dyn_cast<OpaqueValueExpr>(this)) {
    if (const Expr *Source = OVE->getSourceExpr())
      return Source->isNullPointerConstant(Ctx, NPC);
  }

  // C++11 nullptr_t is always a null pointer constant.
  if (getType()->isNullPtrType())
    return NPCK_CXX11_nullptr;

  if (const RecordType *UT = getType()->getAsUnionType())
    if (!Ctx.getLangOpts().CPlusPlus11 &&
        UT && UT->getDecl()->hasAttr<TransparentUnionAttr>())
      if (const CompoundLiteralExpr *CLE = dyn_cast<CompoundLiteralExpr>(this)){
        const Expr *InitExpr = CLE->getInitializer();
        if (const InitListExpr *ILE = dyn_cast<InitListExpr>(InitExpr))
          return ILE->getInit(0)->isNullPointerConstant(Ctx, NPC);
      }
  // This expression must be an integer type.
  if (!getType()->isIntegerType() ||
      (Ctx.getLangOpts().CPlusPlus && getType()->isEnumeralType()))
    return NPCK_NotNull;

  if (Ctx.getLangOpts().CPlusPlus11) {
    // C++11 [conv.ptr]p1: A null pointer constant is an integer literal with
    // value zero or a prvalue of type std::nullptr_t.
    // Microsoft mode permits C++98 rules reflecting MSVC behavior.
    const IntegerLiteral *Lit = dyn_cast<IntegerLiteral>(this);
    if (Lit && !Lit->getValue())
      return NPCK_ZeroLiteral;
    else if (!Ctx.getLangOpts().MSVCCompat || !isCXX98IntegralConstantExpr(Ctx))
      return NPCK_NotNull;
  } else {
    // If we have an integer constant expression, we need to *evaluate* it and
    // test for the value 0.
    if (!isIntegerConstantExpr(Ctx))
      return NPCK_NotNull;
  }

  if (EvaluateKnownConstInt(Ctx) != 0)
    return NPCK_NotNull;

  if (isa<IntegerLiteral>(this))
    return NPCK_ZeroLiteral;
  return NPCK_ZeroExpression;
}

/// If this expression is an l-value for an Objective C
/// property, find the underlying property reference expression.
const ObjCPropertyRefExpr *Expr::getObjCProperty() const {
  const Expr *E = this;
  while (true) {
    assert((E->getValueKind() == VK_LValue &&
            E->getObjectKind() == OK_ObjCProperty) &&
           "expression is not a property reference");
    E = E->IgnoreParenCasts();
    if (const BinaryOperator *BO = dyn_cast<BinaryOperator>(E)) {
      if (BO->getOpcode() == BO_Comma) {
        E = BO->getRHS();
        continue;
      }
    }

    break;
  }

  return cast<ObjCPropertyRefExpr>(E);
}

bool Expr::isObjCSelfExpr() const {
  const Expr *E = IgnoreParenImpCasts();

  const DeclRefExpr *DRE = dyn_cast<DeclRefExpr>(E);
  if (!DRE)
    return false;

  const ImplicitParamDecl *Param = dyn_cast<ImplicitParamDecl>(DRE->getDecl());
  if (!Param)
    return false;

  const ObjCMethodDecl *M = dyn_cast<ObjCMethodDecl>(Param->getDeclContext());
  if (!M)
    return false;

  return M->getSelfDecl() == Param;
}

FieldDecl *Expr::getSourceBitField() {
  Expr *E = this->IgnoreParens();

  while (ImplicitCastExpr *ICE = dyn_cast<ImplicitCastExpr>(E)) {
    if (ICE->getCastKind() == CK_LValueToRValue ||
        (ICE->getValueKind() != VK_RValue && ICE->getCastKind() == CK_NoOp))
      E = ICE->getSubExpr()->IgnoreParens();
    else
      break;
  }

  if (MemberExpr *MemRef = dyn_cast<MemberExpr>(E))
    if (FieldDecl *Field = dyn_cast<FieldDecl>(MemRef->getMemberDecl()))
      if (Field->isBitField())
        return Field;

  if (ObjCIvarRefExpr *IvarRef = dyn_cast<ObjCIvarRefExpr>(E)) {
    FieldDecl *Ivar = IvarRef->getDecl();
    if (Ivar->isBitField())
      return Ivar;
  }

  if (DeclRefExpr *DeclRef = dyn_cast<DeclRefExpr>(E)) {
    if (FieldDecl *Field = dyn_cast<FieldDecl>(DeclRef->getDecl()))
      if (Field->isBitField())
        return Field;

    if (BindingDecl *BD = dyn_cast<BindingDecl>(DeclRef->getDecl()))
      if (Expr *E = BD->getBinding())
        return E->getSourceBitField();
  }

  if (BinaryOperator *BinOp = dyn_cast<BinaryOperator>(E)) {
    if (BinOp->isAssignmentOp() && BinOp->getLHS())
      return BinOp->getLHS()->getSourceBitField();

    if (BinOp->getOpcode() == BO_Comma && BinOp->getRHS())
      return BinOp->getRHS()->getSourceBitField();
  }

  if (UnaryOperator *UnOp = dyn_cast<UnaryOperator>(E))
    if (UnOp->isPrefix() && UnOp->isIncrementDecrementOp())
      return UnOp->getSubExpr()->getSourceBitField();

  return nullptr;
}

bool Expr::refersToVectorElement() const {
  // FIXME: Why do we not just look at the ObjectKind here?
  const Expr *E = this->IgnoreParens();

  while (const ImplicitCastExpr *ICE = dyn_cast<ImplicitCastExpr>(E)) {
    if (ICE->getValueKind() != VK_RValue &&
        ICE->getCastKind() == CK_NoOp)
      E = ICE->getSubExpr()->IgnoreParens();
    else
      break;
  }

  if (const ArraySubscriptExpr *ASE = dyn_cast<ArraySubscriptExpr>(E))
    return ASE->getBase()->getType()->isVectorType();

  if (isa<ExtVectorElementExpr>(E))
    return true;

  if (auto *DRE = dyn_cast<DeclRefExpr>(E))
    if (auto *BD = dyn_cast<BindingDecl>(DRE->getDecl()))
      if (auto *E = BD->getBinding())
        return E->refersToVectorElement();

  return false;
}

bool Expr::refersToGlobalRegisterVar() const {
  const Expr *E = this->IgnoreParenImpCasts();

  if (const DeclRefExpr *DRE = dyn_cast<DeclRefExpr>(E))
    if (const auto *VD = dyn_cast<VarDecl>(DRE->getDecl()))
      if (VD->getStorageClass() == SC_Register &&
          VD->hasAttr<AsmLabelAttr>() && !VD->isLocalVarDecl())
        return true;

  return false;
}

/// isArrow - Return true if the base expression is a pointer to vector,
/// return false if the base expression is a vector.
bool ExtVectorElementExpr::isArrow() const {
  return getBase()->getType()->isPointerType();
}

unsigned ExtVectorElementExpr::getNumElements() const {
  if (const VectorType *VT = getType()->getAs<VectorType>())
    return VT->getNumElements();
  return 1;
}

/// containsDuplicateElements - Return true if any element access is repeated.
bool ExtVectorElementExpr::containsDuplicateElements() const {
  // FIXME: Refactor this code to an accessor on the AST node which returns the
  // "type" of component access, and share with code below and in Sema.
  StringRef Comp = Accessor->getName();

  // Halving swizzles do not contain duplicate elements.
  if (Comp == "hi" || Comp == "lo" || Comp == "even" || Comp == "odd")
    return false;

  // Advance past s-char prefix on hex swizzles.
  if (Comp[0] == 's' || Comp[0] == 'S')
    Comp = Comp.substr(1);

  for (unsigned i = 0, e = Comp.size(); i != e; ++i)
    if (Comp.substr(i + 1).find(Comp[i]) != StringRef::npos)
        return true;

  return false;
}

/// getEncodedElementAccess - We encode the fields as a llvm ConstantArray.
void ExtVectorElementExpr::getEncodedElementAccess(
    SmallVectorImpl<uint32_t> &Elts) const {
  StringRef Comp = Accessor->getName();
  bool isNumericAccessor = false;
  if (Comp[0] == 's' || Comp[0] == 'S') {
    Comp = Comp.substr(1);
    isNumericAccessor = true;
  }

  bool isHi =   Comp == "hi";
  bool isLo =   Comp == "lo";
  bool isEven = Comp == "even";
  bool isOdd  = Comp == "odd";

  for (unsigned i = 0, e = getNumElements(); i != e; ++i) {
    uint64_t Index;

    if (isHi)
      Index = e + i;
    else if (isLo)
      Index = i;
    else if (isEven)
      Index = 2 * i;
    else if (isOdd)
      Index = 2 * i + 1;
    else
      Index = ExtVectorType::getAccessorIdx(Comp[i], isNumericAccessor);

    Elts.push_back(Index);
  }
}

ShuffleVectorExpr::ShuffleVectorExpr(const ASTContext &C, ArrayRef<Expr*> args,
                                     QualType Type, SourceLocation BLoc,
                                     SourceLocation RP)
   : Expr(ShuffleVectorExprClass, Type, VK_RValue, OK_Ordinary,
          Type->isDependentType(), Type->isDependentType(),
          Type->isInstantiationDependentType(),
          Type->containsUnexpandedParameterPack()),
     BuiltinLoc(BLoc), RParenLoc(RP), NumExprs(args.size())
{
  SubExprs = new (C) Stmt*[args.size()];
  for (unsigned i = 0; i != args.size(); i++) {
    if (args[i]->isTypeDependent())
      ExprBits.TypeDependent = true;
    if (args[i]->isValueDependent())
      ExprBits.ValueDependent = true;
    if (args[i]->isInstantiationDependent())
      ExprBits.InstantiationDependent = true;
    if (args[i]->containsUnexpandedParameterPack())
      ExprBits.ContainsUnexpandedParameterPack = true;

    SubExprs[i] = args[i];
  }
}

void ShuffleVectorExpr::setExprs(const ASTContext &C, ArrayRef<Expr *> Exprs) {
  if (SubExprs) C.Deallocate(SubExprs);

  this->NumExprs = Exprs.size();
  SubExprs = new (C) Stmt*[NumExprs];
  memcpy(SubExprs, Exprs.data(), sizeof(Expr *) * Exprs.size());
}

GenericSelectionExpr::GenericSelectionExpr(const ASTContext &Context,
                               SourceLocation GenericLoc, Expr *ControllingExpr,
                               ArrayRef<TypeSourceInfo*> AssocTypes,
                               ArrayRef<Expr*> AssocExprs,
                               SourceLocation DefaultLoc,
                               SourceLocation RParenLoc,
                               bool ContainsUnexpandedParameterPack,
                               unsigned ResultIndex)
  : Expr(GenericSelectionExprClass,
         AssocExprs[ResultIndex]->getType(),
         AssocExprs[ResultIndex]->getValueKind(),
         AssocExprs[ResultIndex]->getObjectKind(),
         AssocExprs[ResultIndex]->isTypeDependent(),
         AssocExprs[ResultIndex]->isValueDependent(),
         AssocExprs[ResultIndex]->isInstantiationDependent(),
         ContainsUnexpandedParameterPack),
    AssocTypes(new (Context) TypeSourceInfo*[AssocTypes.size()]),
    SubExprs(new (Context) Stmt*[END_EXPR+AssocExprs.size()]),
    NumAssocs(AssocExprs.size()), ResultIndex(ResultIndex),
    GenericLoc(GenericLoc), DefaultLoc(DefaultLoc), RParenLoc(RParenLoc) {
  SubExprs[CONTROLLING] = ControllingExpr;
  assert(AssocTypes.size() == AssocExprs.size());
  std::copy(AssocTypes.begin(), AssocTypes.end(), this->AssocTypes);
  std::copy(AssocExprs.begin(), AssocExprs.end(), SubExprs+END_EXPR);
}

GenericSelectionExpr::GenericSelectionExpr(const ASTContext &Context,
                               SourceLocation GenericLoc, Expr *ControllingExpr,
                               ArrayRef<TypeSourceInfo*> AssocTypes,
                               ArrayRef<Expr*> AssocExprs,
                               SourceLocation DefaultLoc,
                               SourceLocation RParenLoc,
                               bool ContainsUnexpandedParameterPack)
  : Expr(GenericSelectionExprClass,
         Context.DependentTy,
         VK_RValue,
         OK_Ordinary,
         /*isTypeDependent=*/true,
         /*isValueDependent=*/true,
         /*isInstantiationDependent=*/true,
         ContainsUnexpandedParameterPack),
    AssocTypes(new (Context) TypeSourceInfo*[AssocTypes.size()]),
    SubExprs(new (Context) Stmt*[END_EXPR+AssocExprs.size()]),
    NumAssocs(AssocExprs.size()), ResultIndex(-1U), GenericLoc(GenericLoc),
    DefaultLoc(DefaultLoc), RParenLoc(RParenLoc) {
  SubExprs[CONTROLLING] = ControllingExpr;
  assert(AssocTypes.size() == AssocExprs.size());
  std::copy(AssocTypes.begin(), AssocTypes.end(), this->AssocTypes);
  std::copy(AssocExprs.begin(), AssocExprs.end(), SubExprs+END_EXPR);
}

//===----------------------------------------------------------------------===//
//  DesignatedInitExpr
//===----------------------------------------------------------------------===//

IdentifierInfo *DesignatedInitExpr::Designator::getFieldName() const {
  assert(Kind == FieldDesignator && "Only valid on a field designator");
  if (Field.NameOrField & 0x01)
    return reinterpret_cast<IdentifierInfo *>(Field.NameOrField&~0x01);
  else
    return getField()->getIdentifier();
}

DesignatedInitExpr::DesignatedInitExpr(const ASTContext &C, QualType Ty,
                                       llvm::ArrayRef<Designator> Designators,
                                       SourceLocation EqualOrColonLoc,
                                       bool GNUSyntax,
                                       ArrayRef<Expr*> IndexExprs,
                                       Expr *Init)
  : Expr(DesignatedInitExprClass, Ty,
         Init->getValueKind(), Init->getObjectKind(),
         Init->isTypeDependent(), Init->isValueDependent(),
         Init->isInstantiationDependent(),
         Init->containsUnexpandedParameterPack()),
    EqualOrColonLoc(EqualOrColonLoc), GNUSyntax(GNUSyntax),
    NumDesignators(Designators.size()), NumSubExprs(IndexExprs.size() + 1) {
  this->Designators = new (C) Designator[NumDesignators];

  // Record the initializer itself.
  child_iterator Child = child_begin();
  *Child++ = Init;

  // Copy the designators and their subexpressions, computing
  // value-dependence along the way.
  unsigned IndexIdx = 0;
  for (unsigned I = 0; I != NumDesignators; ++I) {
    this->Designators[I] = Designators[I];

    if (this->Designators[I].isArrayDesignator()) {
      // Compute type- and value-dependence.
      Expr *Index = IndexExprs[IndexIdx];
      if (Index->isTypeDependent() || Index->isValueDependent())
        ExprBits.TypeDependent = ExprBits.ValueDependent = true;
      if (Index->isInstantiationDependent())
        ExprBits.InstantiationDependent = true;
      // Propagate unexpanded parameter packs.
      if (Index->containsUnexpandedParameterPack())
        ExprBits.ContainsUnexpandedParameterPack = true;

      // Copy the index expressions into permanent storage.
      *Child++ = IndexExprs[IndexIdx++];
    } else if (this->Designators[I].isArrayRangeDesignator()) {
      // Compute type- and value-dependence.
      Expr *Start = IndexExprs[IndexIdx];
      Expr *End = IndexExprs[IndexIdx + 1];
      if (Start->isTypeDependent() || Start->isValueDependent() ||
          End->isTypeDependent() || End->isValueDependent()) {
        ExprBits.TypeDependent = ExprBits.ValueDependent = true;
        ExprBits.InstantiationDependent = true;
      } else if (Start->isInstantiationDependent() ||
                 End->isInstantiationDependent()) {
        ExprBits.InstantiationDependent = true;
      }

      // Propagate unexpanded parameter packs.
      if (Start->containsUnexpandedParameterPack() ||
          End->containsUnexpandedParameterPack())
        ExprBits.ContainsUnexpandedParameterPack = true;

      // Copy the start/end expressions into permanent storage.
      *Child++ = IndexExprs[IndexIdx++];
      *Child++ = IndexExprs[IndexIdx++];
    }
  }

  assert(IndexIdx == IndexExprs.size() && "Wrong number of index expressions");
}

DesignatedInitExpr *
DesignatedInitExpr::Create(const ASTContext &C,
                           llvm::ArrayRef<Designator> Designators,
                           ArrayRef<Expr*> IndexExprs,
                           SourceLocation ColonOrEqualLoc,
                           bool UsesColonSyntax, Expr *Init) {
  void *Mem = C.Allocate(totalSizeToAlloc<Stmt *>(IndexExprs.size() + 1),
                         alignof(DesignatedInitExpr));
  return new (Mem) DesignatedInitExpr(C, C.VoidTy, Designators,
                                      ColonOrEqualLoc, UsesColonSyntax,
                                      IndexExprs, Init);
}

DesignatedInitExpr *DesignatedInitExpr::CreateEmpty(const ASTContext &C,
                                                    unsigned NumIndexExprs) {
  void *Mem = C.Allocate(totalSizeToAlloc<Stmt *>(NumIndexExprs + 1),
                         alignof(DesignatedInitExpr));
  return new (Mem) DesignatedInitExpr(NumIndexExprs + 1);
}

void DesignatedInitExpr::setDesignators(const ASTContext &C,
                                        const Designator *Desigs,
                                        unsigned NumDesigs) {
  Designators = new (C) Designator[NumDesigs];
  NumDesignators = NumDesigs;
  for (unsigned I = 0; I != NumDesigs; ++I)
    Designators[I] = Desigs[I];
}

SourceRange DesignatedInitExpr::getDesignatorsSourceRange() const {
  DesignatedInitExpr *DIE = const_cast<DesignatedInitExpr*>(this);
  if (size() == 1)
    return DIE->getDesignator(0)->getSourceRange();
  return SourceRange(DIE->getDesignator(0)->getBeginLoc(),
                     DIE->getDesignator(size() - 1)->getEndLoc());
}

SourceLocation DesignatedInitExpr::getBeginLoc() const {
  SourceLocation StartLoc;
  auto *DIE = const_cast<DesignatedInitExpr *>(this);
  Designator &First = *DIE->getDesignator(0);
  if (First.isFieldDesignator()) {
    if (GNUSyntax)
      StartLoc = SourceLocation::getFromRawEncoding(First.Field.FieldLoc);
    else
      StartLoc = SourceLocation::getFromRawEncoding(First.Field.DotLoc);
  } else
    StartLoc =
      SourceLocation::getFromRawEncoding(First.ArrayOrRange.LBracketLoc);
  return StartLoc;
}

SourceLocation DesignatedInitExpr::getEndLoc() const {
  return getInit()->getEndLoc();
}

Expr *DesignatedInitExpr::getArrayIndex(const Designator& D) const {
  assert(D.Kind == Designator::ArrayDesignator && "Requires array designator");
  return getSubExpr(D.ArrayOrRange.Index + 1);
}

Expr *DesignatedInitExpr::getArrayRangeStart(const Designator &D) const {
  assert(D.Kind == Designator::ArrayRangeDesignator &&
         "Requires array range designator");
  return getSubExpr(D.ArrayOrRange.Index + 1);
}

Expr *DesignatedInitExpr::getArrayRangeEnd(const Designator &D) const {
  assert(D.Kind == Designator::ArrayRangeDesignator &&
         "Requires array range designator");
  return getSubExpr(D.ArrayOrRange.Index + 2);
}

/// Replaces the designator at index @p Idx with the series
/// of designators in [First, Last).
void DesignatedInitExpr::ExpandDesignator(const ASTContext &C, unsigned Idx,
                                          const Designator *First,
                                          const Designator *Last) {
  unsigned NumNewDesignators = Last - First;
  if (NumNewDesignators == 0) {
    std::copy_backward(Designators + Idx + 1,
                       Designators + NumDesignators,
                       Designators + Idx);
    --NumNewDesignators;
    return;
  } else if (NumNewDesignators == 1) {
    Designators[Idx] = *First;
    return;
  }

  Designator *NewDesignators
    = new (C) Designator[NumDesignators - 1 + NumNewDesignators];
  std::copy(Designators, Designators + Idx, NewDesignators);
  std::copy(First, Last, NewDesignators + Idx);
  std::copy(Designators + Idx + 1, Designators + NumDesignators,
            NewDesignators + Idx + NumNewDesignators);
  Designators = NewDesignators;
  NumDesignators = NumDesignators - 1 + NumNewDesignators;
}

DesignatedInitUpdateExpr::DesignatedInitUpdateExpr(const ASTContext &C,
    SourceLocation lBraceLoc, Expr *baseExpr, SourceLocation rBraceLoc)
  : Expr(DesignatedInitUpdateExprClass, baseExpr->getType(), VK_RValue,
         OK_Ordinary, false, false, false, false) {
  BaseAndUpdaterExprs[0] = baseExpr;

  InitListExpr *ILE = new (C) InitListExpr(C, lBraceLoc, None, rBraceLoc);
  ILE->setType(baseExpr->getType());
  BaseAndUpdaterExprs[1] = ILE;
}

SourceLocation DesignatedInitUpdateExpr::getBeginLoc() const {
  return getBase()->getBeginLoc();
}

SourceLocation DesignatedInitUpdateExpr::getEndLoc() const {
  return getBase()->getEndLoc();
}

ParenListExpr::ParenListExpr(SourceLocation LParenLoc, ArrayRef<Expr *> Exprs,
                             SourceLocation RParenLoc)
    : Expr(ParenListExprClass, QualType(), VK_RValue, OK_Ordinary, false, false,
           false, false),
      LParenLoc(LParenLoc), RParenLoc(RParenLoc) {
  ParenListExprBits.NumExprs = Exprs.size();

  for (unsigned I = 0, N = Exprs.size(); I != N; ++I) {
    if (Exprs[I]->isTypeDependent())
      ExprBits.TypeDependent = true;
    if (Exprs[I]->isValueDependent())
      ExprBits.ValueDependent = true;
    if (Exprs[I]->isInstantiationDependent())
      ExprBits.InstantiationDependent = true;
    if (Exprs[I]->containsUnexpandedParameterPack())
      ExprBits.ContainsUnexpandedParameterPack = true;

    getTrailingObjects<Stmt *>()[I] = Exprs[I];
  }
}

ParenListExpr::ParenListExpr(EmptyShell Empty, unsigned NumExprs)
    : Expr(ParenListExprClass, Empty) {
  ParenListExprBits.NumExprs = NumExprs;
}

ParenListExpr *ParenListExpr::Create(const ASTContext &Ctx,
                                     SourceLocation LParenLoc,
                                     ArrayRef<Expr *> Exprs,
                                     SourceLocation RParenLoc) {
  void *Mem = Ctx.Allocate(totalSizeToAlloc<Stmt *>(Exprs.size()),
                           alignof(ParenListExpr));
  return new (Mem) ParenListExpr(LParenLoc, Exprs, RParenLoc);
}

ParenListExpr *ParenListExpr::CreateEmpty(const ASTContext &Ctx,
                                          unsigned NumExprs) {
  void *Mem =
      Ctx.Allocate(totalSizeToAlloc<Stmt *>(NumExprs), alignof(ParenListExpr));
  return new (Mem) ParenListExpr(EmptyShell(), NumExprs);
}

const OpaqueValueExpr *OpaqueValueExpr::findInCopyConstruct(const Expr *e) {
  if (const ExprWithCleanups *ewc = dyn_cast<ExprWithCleanups>(e))
    e = ewc->getSubExpr();
  if (const MaterializeTemporaryExpr *m = dyn_cast<MaterializeTemporaryExpr>(e))
    e = m->GetTemporaryExpr();
  e = cast<CXXConstructExpr>(e)->getArg(0);
  while (const ImplicitCastExpr *ice = dyn_cast<ImplicitCastExpr>(e))
    e = ice->getSubExpr();
  return cast<OpaqueValueExpr>(e);
}

PseudoObjectExpr *PseudoObjectExpr::Create(const ASTContext &Context,
                                           EmptyShell sh,
                                           unsigned numSemanticExprs) {
  void *buffer =
      Context.Allocate(totalSizeToAlloc<Expr *>(1 + numSemanticExprs),
                       alignof(PseudoObjectExpr));
  return new(buffer) PseudoObjectExpr(sh, numSemanticExprs);
}

PseudoObjectExpr::PseudoObjectExpr(EmptyShell shell, unsigned numSemanticExprs)
  : Expr(PseudoObjectExprClass, shell) {
  PseudoObjectExprBits.NumSubExprs = numSemanticExprs + 1;
}

PseudoObjectExpr *PseudoObjectExpr::Create(const ASTContext &C, Expr *syntax,
                                           ArrayRef<Expr*> semantics,
                                           unsigned resultIndex) {
  assert(syntax && "no syntactic expression!");
  assert(semantics.size() && "no semantic expressions!");

  QualType type;
  ExprValueKind VK;
  if (resultIndex == NoResult) {
    type = C.VoidTy;
    VK = VK_RValue;
  } else {
    assert(resultIndex < semantics.size());
    type = semantics[resultIndex]->getType();
    VK = semantics[resultIndex]->getValueKind();
    assert(semantics[resultIndex]->getObjectKind() == OK_Ordinary);
  }

  void *buffer = C.Allocate(totalSizeToAlloc<Expr *>(semantics.size() + 1),
                            alignof(PseudoObjectExpr));
  return new(buffer) PseudoObjectExpr(type, VK, syntax, semantics,
                                      resultIndex);
}

PseudoObjectExpr::PseudoObjectExpr(QualType type, ExprValueKind VK,
                                   Expr *syntax, ArrayRef<Expr*> semantics,
                                   unsigned resultIndex)
  : Expr(PseudoObjectExprClass, type, VK, OK_Ordinary,
         /*filled in at end of ctor*/ false, false, false, false) {
  PseudoObjectExprBits.NumSubExprs = semantics.size() + 1;
  PseudoObjectExprBits.ResultIndex = resultIndex + 1;

  for (unsigned i = 0, e = semantics.size() + 1; i != e; ++i) {
    Expr *E = (i == 0 ? syntax : semantics[i-1]);
    getSubExprsBuffer()[i] = E;

    if (E->isTypeDependent())
      ExprBits.TypeDependent = true;
    if (E->isValueDependent())
      ExprBits.ValueDependent = true;
    if (E->isInstantiationDependent())
      ExprBits.InstantiationDependent = true;
    if (E->containsUnexpandedParameterPack())
      ExprBits.ContainsUnexpandedParameterPack = true;

    if (isa<OpaqueValueExpr>(E))
      assert(cast<OpaqueValueExpr>(E)->getSourceExpr() != nullptr &&
             "opaque-value semantic expressions for pseudo-object "
             "operations must have sources");
  }
}

bool BoundsExpr::validateKind(Kind K) {
  if (K == Invalid)
    return true;

  switch (getStmtClass()) {
    case NullaryBoundsExprClass:
      return (K == Unknown || K == Any);
    case CountBoundsExprClass:
      return K == ElementCount || K == ByteCount;
    case RangeBoundsExprClass:
      return K == Range;
    default:
      return false;
  }
}

//===----------------------------------------------------------------------===//
//  Child Iterators for iterating over subexpressions/substatements
//===----------------------------------------------------------------------===//

// UnaryExprOrTypeTraitExpr
Stmt::child_range UnaryExprOrTypeTraitExpr::children() {
  const_child_range CCR =
      const_cast<const UnaryExprOrTypeTraitExpr *>(this)->children();
  return child_range(cast_away_const(CCR.begin()), cast_away_const(CCR.end()));
}

Stmt::const_child_range UnaryExprOrTypeTraitExpr::children() const {
  // If this is of a type and the type is a VLA type (and not a typedef), the
  // size expression of the VLA needs to be treated as an executable expression.
  // Why isn't this weirdness documented better in StmtIterator?
  if (isArgumentType()) {
    if (const VariableArrayType *T =
            dyn_cast<VariableArrayType>(getArgumentType().getTypePtr()))
      return const_child_range(const_child_iterator(T), const_child_iterator());
    return const_child_range(const_child_iterator(), const_child_iterator());
  }
  return const_child_range(&Argument.Ex, &Argument.Ex + 1);
}

AtomicExpr::AtomicExpr(SourceLocation BLoc, ArrayRef<Expr*> args,
                       QualType t, AtomicOp op, SourceLocation RP)
  : Expr(AtomicExprClass, t, VK_RValue, OK_Ordinary,
         false, false, false, false),
    NumSubExprs(args.size()), BuiltinLoc(BLoc), RParenLoc(RP), Op(op)
{
  assert(args.size() == getNumSubExprs(op) && "wrong number of subexpressions");
  for (unsigned i = 0; i != args.size(); i++) {
    if (args[i]->isTypeDependent())
      ExprBits.TypeDependent = true;
    if (args[i]->isValueDependent())
      ExprBits.ValueDependent = true;
    if (args[i]->isInstantiationDependent())
      ExprBits.InstantiationDependent = true;
    if (args[i]->containsUnexpandedParameterPack())
      ExprBits.ContainsUnexpandedParameterPack = true;

    SubExprs[i] = args[i];
  }
}

unsigned AtomicExpr::getNumSubExprs(AtomicOp Op) {
  switch (Op) {
  case AO__c11_atomic_init:
  case AO__opencl_atomic_init:
  case AO__c11_atomic_load:
  case AO__atomic_load_n:
    return 2;

  case AO__opencl_atomic_load:
  case AO__c11_atomic_store:
  case AO__c11_atomic_exchange:
  case AO__atomic_load:
  case AO__atomic_store:
  case AO__atomic_store_n:
  case AO__atomic_exchange_n:
  case AO__c11_atomic_fetch_add:
  case AO__c11_atomic_fetch_sub:
  case AO__c11_atomic_fetch_and:
  case AO__c11_atomic_fetch_or:
  case AO__c11_atomic_fetch_xor:
  case AO__atomic_fetch_add:
  case AO__atomic_fetch_sub:
  case AO__atomic_fetch_and:
  case AO__atomic_fetch_or:
  case AO__atomic_fetch_xor:
  case AO__atomic_fetch_nand:
  case AO__atomic_add_fetch:
  case AO__atomic_sub_fetch:
  case AO__atomic_and_fetch:
  case AO__atomic_or_fetch:
  case AO__atomic_xor_fetch:
  case AO__atomic_nand_fetch:
  case AO__atomic_fetch_min:
  case AO__atomic_fetch_max:
    return 3;

  case AO__opencl_atomic_store:
  case AO__opencl_atomic_exchange:
  case AO__opencl_atomic_fetch_add:
  case AO__opencl_atomic_fetch_sub:
  case AO__opencl_atomic_fetch_and:
  case AO__opencl_atomic_fetch_or:
  case AO__opencl_atomic_fetch_xor:
  case AO__opencl_atomic_fetch_min:
  case AO__opencl_atomic_fetch_max:
  case AO__atomic_exchange:
    return 4;

  case AO__c11_atomic_compare_exchange_strong:
  case AO__c11_atomic_compare_exchange_weak:
    return 5;

  case AO__opencl_atomic_compare_exchange_strong:
  case AO__opencl_atomic_compare_exchange_weak:
  case AO__atomic_compare_exchange:
  case AO__atomic_compare_exchange_n:
    return 6;
  }
  llvm_unreachable("unknown atomic op");
}

QualType AtomicExpr::getValueType() const {
  auto T = getPtr()->getType()->castAs<PointerType>()->getPointeeType();
  if (auto AT = T->getAs<AtomicType>())
    return AT->getValueType();
  return T;
}

QualType OMPArraySectionExpr::getBaseOriginalType(const Expr *Base) {
  unsigned ArraySectionCount = 0;
  while (auto *OASE = dyn_cast<OMPArraySectionExpr>(Base->IgnoreParens())) {
    Base = OASE->getBase();
    ++ArraySectionCount;
  }
  while (auto *ASE =
             dyn_cast<ArraySubscriptExpr>(Base->IgnoreParenImpCasts())) {
    Base = ASE->getBase();
    ++ArraySectionCount;
  }
  Base = Base->IgnoreParenImpCasts();
  auto OriginalTy = Base->getType();
  if (auto *DRE = dyn_cast<DeclRefExpr>(Base))
    if (auto *PVD = dyn_cast<ParmVarDecl>(DRE->getDecl()))
      OriginalTy = PVD->getOriginalType().getNonReferenceType();

  for (unsigned Cnt = 0; Cnt < ArraySectionCount; ++Cnt) {
    if (OriginalTy->isAnyPointerType())
      OriginalTy = OriginalTy->getPointeeType();
    else {
      assert (OriginalTy->isArrayType());
      OriginalTy = OriginalTy->castAsArrayTypeUnsafe()->getElementType();
    }
  }
  return OriginalTy;
}<|MERGE_RESOLUTION|>--- conflicted
+++ resolved
@@ -346,7 +346,7 @@
                          ExprValueKind VK, SourceLocation L,
                          const DeclarationNameLoc &LocInfo)
     : Expr(DeclRefExprClass, T, VK, OK_Ordinary, false, false, false, false),
-      D(D), DNLoc(LocInfo) {
+      D(D), TypeArgumentInfo(nullptr), DNLoc(LocInfo) {
   DeclRefExprBits.HasQualifier = false;
   DeclRefExprBits.HasTemplateKWAndArgsInfo = false;
   DeclRefExprBits.HasFoundDecl = false;
@@ -364,14 +364,9 @@
                          const DeclarationNameInfo &NameInfo, NamedDecl *FoundD,
                          const TemplateArgumentListInfo *TemplateArgs,
                          QualType T, ExprValueKind VK)
-<<<<<<< HEAD
     : Expr(DeclRefExprClass, T, VK, OK_Ordinary, false, false, false, false),
-      D(D), DNLoc(NameInfo.getInfo()) {
+      D(D), TypeArgumentInfo(nullptr), DNLoc(NameInfo.getInfo()) {
   DeclRefExprBits.Loc = NameInfo.getLoc();
-=======
-  : Expr(DeclRefExprClass, T, VK, OK_Ordinary, false, false, false, false),
-    D(D), TypeArgumentInfo(nullptr), Loc(NameInfo.getLoc()), DNLoc(NameInfo.getInfo()) {
->>>>>>> 96940ffe
   DeclRefExprBits.HasQualifier = QualifierLoc ? 1 : 0;
   if (QualifierLoc) {
     new (getTrailingObjects<NestedNameSpecifierLoc>())
@@ -478,10 +473,7 @@
   return getNameInfo().getEndLoc();
 }
 
-<<<<<<< HEAD
-PredefinedExpr::PredefinedExpr(SourceLocation L, QualType FNTy, IdentKind IK,
-=======
-DeclRefExpr::GenericInstInfo 
+DeclRefExpr::GenericInstInfo
   *DeclRefExpr::GenericInstInfo::Create(ASTContext &C,
   ArrayRef<TypeArgument> NewTypeVariableNames) {
   GenericInstInfo *retVal = new (C) GenericInstInfo();
@@ -495,8 +487,7 @@
   return retVal;
 }
 
-PredefinedExpr::PredefinedExpr(SourceLocation L, QualType FNTy, IdentType IT,
->>>>>>> 96940ffe
+PredefinedExpr::PredefinedExpr(SourceLocation L, QualType FNTy, IdentKind IK,
                                StringLiteral *SL)
     : Expr(PredefinedExprClass, FNTy, VK_LValue, OK_Ordinary,
            FNTy->isDependentType(), FNTy->isDependentType(),
@@ -2138,9 +2129,6 @@
   return Lit && Lit->getValue() == 0;
 }
 
-<<<<<<< HEAD
-SourceLocation InitListExpr::getBeginLoc() const {
-=======
 bool InitListExpr::isNullTerminated(ASTContext &C, unsigned DeclArraySize) const {
   assert(isSemanticForm() && "Null terminator check must be performed "
                              "after semantic initialization of all "
@@ -2149,7 +2137,7 @@
   if (getNumInits() == 0) {
     return true;
   }
-  
+
   if (getNumInits() == 1 && getInit(0))
     if (const StringLiteral *InitializerString =
          dyn_cast<StringLiteral>(getInit(0)->IgnoreExprTmp())) {
@@ -2165,8 +2153,7 @@
   return E != NPCK_NotNull;
 }
 
-SourceLocation InitListExpr::getLocStart() const {
->>>>>>> 96940ffe
+SourceLocation InitListExpr::getBeginLoc() const {
   if (InitListExpr *SyntacticForm = getSyntacticForm())
     return SyntacticForm->getBeginLoc();
   SourceLocation Beg = LBraceLoc;
@@ -2688,15 +2675,13 @@
                                   = dyn_cast<SubstNonTypeTemplateParmExpr>(E)) {
       E = NTTP->getReplacement();
       continue;
-<<<<<<< HEAD
     }
     if (FullExpr *FE = dyn_cast<FullExpr>(E)) {
       E = FE->getSubExpr();
-=======
-    }      
+      continue;
+    }
     if (CHKCBindTemporaryExpr *Binding = dyn_cast<CHKCBindTemporaryExpr>(E)) {
       E = Binding->getSubExpr();
->>>>>>> 96940ffe
       continue;
     }
     return E;
@@ -2720,13 +2705,12 @@
       E = NTTP->getReplacement();
       continue;
     }
-<<<<<<< HEAD
     if (FullExpr *FE = dyn_cast<FullExpr>(E)) {
       E = FE->getSubExpr();
-=======
+      continue;
+    }
     if (CHKCBindTemporaryExpr *Binding = dyn_cast<CHKCBindTemporaryExpr>(E)) {
       E = Binding->getSubExpr();
->>>>>>> 96940ffe
       continue;
     }
     return E;
@@ -3409,7 +3393,7 @@
     LLVM_FALLTHROUGH;
   case ImplicitCastExprClass:
   case CStyleCastExprClass:
-  case BoundsCastExprClass:    
+  case BoundsCastExprClass:
   case CXXStaticCastExprClass:
   case CXXReinterpretCastExprClass:
   case CXXConstCastExprClass:
