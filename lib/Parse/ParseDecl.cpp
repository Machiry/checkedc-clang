--- conflicted
+++ resolved
@@ -1832,19 +1832,14 @@
       // At namespace scope, 'identifier:' is probably a typo for 'identifier::'
       // and in block scope it's probably a label. Inside a class definition,
       // this is a bit-field.
-<<<<<<< HEAD
-      return Context == DeclaratorContext::MemberContext ||
-             (getLangOpts().CPlusPlus &&
-              Context == DeclaratorContext::FileContext);
-=======
       //
       // For Checked C 'identifier:' is a valid start to a declarator because
       // it may be followed by a bounds expression declaring the bounds of
       // identifier.
-      return Context == Declarator::MemberContext ||
-             (getLangOpts().CPlusPlus && Context == Declarator::FileContext) ||
-             getLangOpts().CheckedC;
->>>>>>> 96940ffe
+      return Context == DeclaratorContext::MemberContext ||
+             (getLangOpts().CPlusPlus &&
+              Context == DeclaratorContext::FileContext) ||
+              getLangOpts().CheckedC;
 
     case tok::identifier: // Possible virt-specifier.
       return getLangOpts().CPlusPlus11 && isCXX11VirtSpecifier(NextToken());
@@ -2008,10 +2003,7 @@
     // Function definitions are only allowed at file scope and in C++ classes.
     // The C++ inline method definition case is handled elsewhere, so we only
     // need to handle the file scope definition case.
-<<<<<<< HEAD
     if (Context == DeclaratorContext::FileContext) {
-=======
-    if (Context == Declarator::FileContext) {
 
       if (getLangOpts().CheckedC) {
         // In Checked C, the return bounds expression is placed after the
@@ -2040,7 +2032,6 @@
         }
       }
 
->>>>>>> 96940ffe
       if (isStartOfFunctionDefinition(D)) {
         if (DS.getStorageClassSpec() == DeclSpec::SCS_typedef) {
           Diag(Tok, diag::err_function_declared_typedef);
@@ -3984,13 +3975,9 @@
     // OpenCL address space qualifiers:
     case tok::kw___generic:
       // generic address space is introduced only in OpenCL v2.0
-<<<<<<< HEAD
       // see OpenCL C Spec v2.0 s6.5.5
       if (Actions.getLangOpts().OpenCLVersion < 200 &&
           !Actions.getLangOpts().OpenCLCPlusPlus) {
-=======
-      if (Actions.getLangOpts().OpenCLVersion < 200) {
->>>>>>> 96940ffe
         DiagID = diag::err_opencl_unknown_type_specifier;
         PrevSpec = Tok.getIdentifierInfo()->getNameStart();
         isInvalid = true;
@@ -4188,15 +4175,9 @@
 ///         struct-declaration-list struct-declaration
 /// [OBC]   '@' 'defs' '(' class-name ')'
 ///
-<<<<<<< HEAD
 void Parser::ParseStructUnionBody(SourceLocation RecordLoc,
                                   unsigned TagType, Decl *TagDecl) {
   PrettyDeclStackTraceEntry CrashInfo(Actions.Context, TagDecl, RecordLoc,
-=======
-void Parser::ParseStructUnionBody(SourceLocation RecordLoc, unsigned TagType,
-                                  Decl *TagDecl) {
-  PrettyDeclStackTraceEntry CrashInfo(Actions, TagDecl, RecordLoc,
->>>>>>> 96940ffe
                                       "parsing struct/union body");
   assert(!getLangOpts().CPlusPlus && "C++ declarations not supported");
 
@@ -4340,14 +4321,8 @@
   // If attributes exist after struct contents, parse them.
   MaybeParseGNUAttributes(attrs);
 
-<<<<<<< HEAD
   Actions.ActOnFields(getCurScope(), RecordLoc, TagDecl, FieldDecls,
                       T.getOpenLocation(), T.getCloseLocation(), attrs);
-=======
-  Actions.ActOnFields(getCurScope(),
-                      RecordLoc, TagDecl, FieldDecls,
-                      T.getOpenLocation(), T.getCloseLocation(),
-                      attrs.getList());
   // Parse the deferred bounds expressions
   ParsingDeclSpec DS(*this);
   ParsingFieldDeclarator DeclaratorsInfo(*this,DS);
@@ -4378,7 +4353,6 @@
         FD->setInvalidDecl();
     }
   }
->>>>>>> 96940ffe
   StructScope.Exit();
   Actions.ActOnTagFinishDefinition(getCurScope(), TagDecl, T.getRange());
 }
@@ -4523,7 +4497,7 @@
   // Parse the fixed underlying type.
   bool CanBeBitfield = getCurScope()->getFlags() & Scope::ClassScope;
   if (AllowDeclaration && Tok.is(tok::colon)) {
-    bool PossibleBitfield = false;
+    bool PossibleBitFieldOrBounds = false;
     if (CanBeBitfield) {
       // If we're in class scope, this can either be an enum declaration with
       // an underlying type, or a declaration of a bitfield member. We try to
@@ -4538,7 +4512,7 @@
       // If the next token starts an expression, we know we're parsing a
       // bit-field. This is the common case.
       if (TPR == TPResult::True)
-        PossibleBitfield = true;
+        PossibleBitFieldOrBounds = true;
       // If the next token starts a type-specifier-seq, it may be either a
       // a fixed underlying type or the start of a function-style cast in C++;
       // lookahead one more token to see if it's obvious that we have a
@@ -4566,19 +4540,24 @@
              isCXXDeclarationSpecifier(TPResult::True) != TPResult::True) ||
             (!getLangOpts().CPlusPlus && !isDeclarationSpecifier(true))) {
           // We'll parse this as a bitfield later.
-          PossibleBitfield = true;
+          PossibleBitFieldOrBounds = true;
           TPA.Revert();
         } else {
           // We have a type-specifier-seq.
           TPA.Commit();
         }
       }
+    } else if (StartsBoundsExpression(NextToken())) {
+      // We have 'enum E1 : bounds-expression.  this is syntactically legal 
+      // in Checked C and shouldn't be parsed as an enum declaration with
+      // a base type.
+      PossibleBitFieldOrBounds = true;
     } else {
       // Consume the ':'.
       ConsumeToken();
     }
 
-    if (!PossibleBitfield) {
+    if (!PossibleBitFieldOrBounds) {
       SourceRange Range;
       BaseType = ParseTypeName(&Range);
 
@@ -6598,7 +6577,6 @@
   }
 
   // Remember that we parsed a function type, and remember the attributes.
-<<<<<<< HEAD
   D.AddTypeInfo(DeclaratorChunk::getFunction(
                     HasProto, IsAmbiguous, LParenLoc, ParamInfo.data(),
                     ParamInfo.size(), EllipsisLoc, RParenLoc,
@@ -6608,36 +6586,12 @@
                     DynamicExceptionRanges.data(), DynamicExceptions.size(),
                     NoexceptExpr.isUsable() ? NoexceptExpr.get() : nullptr,
                     ExceptionSpecTokens, DeclsInPrototype, StartLoc,
-                    LocalEndLoc, D, TrailingReturnType, &DS),
+                    LocalEndLoc,
+                    BoundsColonLoc,
+                    ReturnAnnots.getInteropTypeExpr(),
+                    std::move(DeferredBoundsToks), D,
+                    TrailingReturnType, &DS),
                 std::move(FnAttrs), EndLoc);
-=======
-  D.AddTypeInfo(DeclaratorChunk::getFunction(HasProto,
-                                             IsAmbiguous,
-                                             LParenLoc,
-                                             ParamInfo.data(), ParamInfo.size(),
-                                             EllipsisLoc, RParenLoc,
-                                             DS.getTypeQualifiers(),
-                                             RefQualifierIsLValueRef,
-                                             RefQualifierLoc, ConstQualifierLoc,
-                                             VolatileQualifierLoc,
-                                             RestrictQualifierLoc,
-                                             /*MutableLoc=*/SourceLocation(),
-                                             ESpecType, ESpecRange,
-                                             DynamicExceptions.data(),
-                                             DynamicExceptionRanges.data(),
-                                             DynamicExceptions.size(),
-                                             NoexceptExpr.isUsable() ?
-                                               NoexceptExpr.get() : nullptr,
-                                             ExceptionSpecTokens,
-                                             DeclsInPrototype,
-                                             StartLoc, LocalEndLoc,
-                                             BoundsColonLoc,
-                                             ReturnAnnots.getInteropTypeExpr(),
-                                             std::move(DeferredBoundsToks),
-                                             D,
-                                             TrailingReturnType),
-                FnAttrs, EndLoc);
->>>>>>> 96940ffe
 }
 
 /// ParseRefQualifier - Parses a member function ref-qualifier. Returns
@@ -7056,14 +7010,8 @@
     MaybeParseCXX11Attributes(attrs);
 
     // Remember that we parsed a array type, and remember its features.
-<<<<<<< HEAD
-    D.AddTypeInfo(DeclaratorChunk::getArray(0, false, false, ExprRes.get(),
+    D.AddTypeInfo(DeclaratorChunk::getArray(0, false, false, kind, ExprRes.get(),
                                             T.getOpenLocation(),
-=======
-    D.AddTypeInfo(DeclaratorChunk::getArray(0, false, false, kind,
-                                            ExprRes.get(),
-                                            startLocation,
->>>>>>> 96940ffe
                                             T.getCloseLocation()),
                   std::move(attrs), T.getCloseLocation());
     return;
@@ -7138,21 +7086,11 @@
   MaybeParseCXX11Attributes(DS.getAttributes());
 
   // Remember that we parsed a array type, and remember its features.
-<<<<<<< HEAD
   D.AddTypeInfo(
       DeclaratorChunk::getArray(DS.getTypeQualifiers(), StaticLoc.isValid(),
-                                isStar, NumElements.get(), T.getOpenLocation(),
-                                T.getCloseLocation()),
+                                isStar, kind, NumElements.get(), 
+                                T.getOpenLocation(), T.getCloseLocation()),
       std::move(DS.getAttributes()), T.getCloseLocation());
-=======
-  D.AddTypeInfo(DeclaratorChunk::getArray(DS.getTypeQualifiers(),
-                                          StaticLoc.isValid(), isStar,
-                                          kind,
-                                          NumElements.get(),
-                                          startLocation,
-                                          T.getCloseLocation()),
-                DS.getAttributes(), T.getCloseLocation());
->>>>>>> 96940ffe
 }
 
 /// Diagnose brackets before an identifier.
