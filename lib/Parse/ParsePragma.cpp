--- conflicted
+++ resolved
@@ -173,25 +173,24 @@
                     Token &FirstToken) override;
 };
 
-<<<<<<< HEAD
 struct PragmaForceCUDAHostDeviceHandler : public PragmaHandler {
   PragmaForceCUDAHostDeviceHandler(Sema &Actions)
       : PragmaHandler("force_cuda_host_device"), Actions(Actions) {}
   void HandlePragma(Preprocessor &PP, PragmaIntroducerKind Introducer,
                     Token &FirstToken) override;
-
-=======
+private:
+  Sema &Actions;
+};
+
 struct PragmaCheckedScopeHandler : public PragmaHandler {
   PragmaCheckedScopeHandler(Sema &S)
       : PragmaHandler("BOUNDS_CHECKED"), Actions(S) {}
   void HandlePragma(Preprocessor &PP, PragmaIntroducerKind Introducer,
                     Token &FirstToken) override;
->>>>>>> e0e0304f
 private:
   Sema &Actions;
 };
 
-<<<<<<< HEAD
 /// PragmaAttributeHandler - "\#pragma clang attribute ...".
 struct PragmaAttributeHandler : public PragmaHandler {
   PragmaAttributeHandler(AttributeFactory &AttrFactory)
@@ -203,8 +202,6 @@
   ParsedAttributes AttributesForPragmaAttribute;
 };
 
-=======
->>>>>>> e0e0304f
 }  // end namespace
 
 void Parser::initializePragmaHandlers() {
@@ -295,16 +292,14 @@
   NoUnrollHintHandler.reset(new PragmaUnrollHintHandler("nounroll"));
   PP.AddPragmaHandler(NoUnrollHintHandler.get());
 
-<<<<<<< HEAD
   FPHandler.reset(new PragmaFPHandler());
   PP.AddPragmaHandler("clang", FPHandler.get());
 
   AttributePragmaHandler.reset(new PragmaAttributeHandler(AttrFactory));
   PP.AddPragmaHandler("clang", AttributePragmaHandler.get());
-=======
+
   CheckedScopeHandler.reset(new PragmaCheckedScopeHandler(Actions));
   PP.AddPragmaHandler(CheckedScopeHandler.get());
->>>>>>> e0e0304f
 }
 
 void Parser::resetPragmaHandlers() {
@@ -384,16 +379,14 @@
   PP.RemovePragmaHandler(NoUnrollHintHandler.get());
   NoUnrollHintHandler.reset();
 
-<<<<<<< HEAD
   PP.RemovePragmaHandler("clang", FPHandler.get());
   FPHandler.reset();
 
   PP.RemovePragmaHandler("clang", AttributePragmaHandler.get());
   AttributePragmaHandler.reset();
-=======
+
   PP.RemovePragmaHandler(CheckedScopeHandler.get());
   CheckedScopeHandler.reset();
->>>>>>> e0e0304f
 }
 
 /// \brief Handle the annotation token produced for #pragma unused(...)
@@ -1004,7 +997,6 @@
   return true;
 }
 
-<<<<<<< HEAD
 namespace {
 struct PragmaAttributeInfo {
   enum ActionType { Push, Pop };
@@ -1419,7 +1411,8 @@
 
   Actions.ActOnPragmaAttributePush(Attribute, PragmaLoc,
                                    std::move(SubjectMatchRules));
-=======
+}
+
 // #pragma BOUNDS_CHECKED [on-off-switch]
 void Parser::HandlePragmaBoundsChecked() {
   assert(Tok.is(tok::annot_pragma_bounds_checked));
@@ -1428,7 +1421,6 @@
     reinterpret_cast<uintptr_t>(Tok.getAnnotationValue()));
   Actions.ActOnPragmaBoundsChecked(Actions.getCurScope(), OOS);
   ConsumeToken(); // The annotation token.
->>>>>>> e0e0304f
 }
 
 // #pragma GCC visibility comes in two variants:
@@ -2837,7 +2829,7 @@
     PP.Diag(Tok.getLocation(), diag::warn_pragma_extra_tokens_at_eol)
         << "intrinsic";
 }
-<<<<<<< HEAD
+
 void PragmaForceCUDAHostDeviceHandler::HandlePragma(
     Preprocessor &PP, PragmaIntroducerKind Introducer, Token &Tok) {
   Token FirstTok = Tok;
@@ -2961,7 +2953,7 @@
   TokenArray[0].setAnnotationValue(static_cast<void *>(Info));
   PP.EnterTokenStream(std::move(TokenArray), 1,
                       /*DisableMacroExpansion=*/false);
-=======
+}
 
 // Handle the checked-c top level scope checked property.
 // #pragma BOUNDS_CHECKED [on-off-switch]
@@ -2982,5 +2974,4 @@
   Toks[0].setAnnotationValue(
       reinterpret_cast<void *>(static_cast<uintptr_t>(OOS)));
   PP.EnterTokenStream(Toks, /*DisableMacroExpansion=*/true);
->>>>>>> e0e0304f
 }